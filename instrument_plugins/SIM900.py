# SIM_900.py, Stanford Research 900 Mainframe (for SIM928 voltage sources) driver
# Kuan Yen Tan <kuan.tan@aalto.fi>, 2012
# Joonas Govenius <joonas.govenius@aalto.fi>, 2013
#
# This program is free software; you can redistribute it and/or modify
# it under the terms of the GNU General Public License as published by
# the Free Software Foundation; either version 2 of the License, or
# (at your option) any later version.
#
# This program is distributed in the hope that it will be useful,
# but WITHOUT ANY WARRANTY; without even the implied warranty of
# MERCHANTABILITY or FITNESS FOR A PARTICULAR PURPOSE.  See the
# GNU General Public License for more details.
#
# You should have received a copy of the GNU General Public License
# along with this program; if not, write to the Free Software
# Foundation, Inc., 51 Franklin St, Fifth Floor, Boston, MA  02110-1301  USA

from instrument import Instrument
import visa
import types
import logging
import time
import numpy as np

class SIM900(Instrument):
  '''
  Driver for SIM900 mainframe from Stanford Research Systems.
  Only SIM928 voltage source modules are supported.

  Usage:
  Initialize with
  <name> = instruments.create('name', 'SIM900', address='<GPIB address>',
      reset=<bool>)
  '''

  def __init__(self, name, address, reset=False):
    '''
    Initializes the SIM900.

    Input:
        name (string)    : name of the instrument
        address (string) : GPIB address
        reset (bool)     : resets to default values, default=false

    Output:
        None
    '''
    logging.info(__name__ + ' : Initializing instrument SIM900')
    Instrument.__init__(self, name, tags=['physical'])
    self._address = address
    self._visainstrument = visa.instrument(self._address, timeout=2.)
    
    self._last_communication_time = time.time()
    
    # This is crucial, if you set this too low (e.g. 10ms) the SIM will simply stop responding sooner or later
    #   10 ms  --> SIM will stop responding after a few commands sent at this rate
    #   50 ms  --> may be OK (worked for a few hundred commands)
    #   150 ms --> problems still occur ~daily/weekly
    #   200 ms --> seems OK
    self._min_time_between_commands = 0.100  # in seconds

    for port in range(1,9):
      self._clear_output_buffer(port)

    self._ch_enabled = [True for i in range(8)]
    self.add_parameter('enabled', type=types.BooleanType, flags=Instrument.FLAG_GETSET,
                        channels=range(1,9), channel_prefix='port%d_')

    self.add_parameter('idn', type=types.StringType, flags=Instrument.FLAG_GET,
                        channels=range(1,9), channel_prefix='port%d_')

    self.add_parameter('voltage', type=types.FloatType, flags=Instrument.FLAG_GETSET,
                        minval=-20., maxval=20.,
                        units='V', format='%.04e',
                        channels=range(1,9), channel_prefix='port%d_')
                        
    self.add_parameter('on', type=types.BooleanType, flags=Instrument.FLAG_GETSET,
                        channels=range(1,9), channel_prefix='port%d_')

    self.add_parameter('battery_status', type=types.StringType, flags=Instrument.FLAG_GET,
                        channels=range(1,9), channel_prefix='port%d_')
                        
    self.add_parameter('PID_propotional_on', type=types.StringType, flags=Instrument.FLAG_GETSET,
                        channels=range(1,9), channel_prefix='port%d_')
    
    self.add_parameter('PID_propotional_gain', type=types.FloatType, flags=Instrument.FLAG_GETSET,
                        minval=0.1,maxval=1000.,
                        format='%.02e',
                        channels=range(1,9), channel_prefix='port%d_')
                        
    self.add_parameter('PID_integral_on', type=types.StringType, flags=Instrument.FLAG_GETSET,
                        channels=range(1,9), channel_prefix='port%d_')
    
    self.add_parameter('PID_integral_gain', type=types.FloatType, flags=Instrument.FLAG_GETSET,
                        minval=1e-2,maxval=5e5,
                        format='%.02e',
                        channels=range(1,9), channel_prefix='port%d_')
                        
                        
    self.add_parameter('PID_derivative_on', type=types.StringType, flags=Instrument.FLAG_GETSET,
                        channels=range(1,9), channel_prefix='port%d_')
    
    self.add_parameter('PID_derivative_gain', type=types.FloatType, flags=Instrument.FLAG_GETSET,
                        minval=1e-6,maxval=1e0,
                        format='%.02e',
                        channels=range(1,9), channel_prefix='port%d_')
		
    self.add_parameter('PID_offset_on', type=types.StringType, flags=Instrument.FLAG_GETSET,
                        channels=range(1,9), channel_prefix='port%d_')
    
    self.add_parameter('PID_offset_gain', type=types.FloatType, flags=Instrument.FLAG_GETSET,
                        minval=-10.,maxval=10,
                        format='%.02e',
                        channels=range(1,9), channel_prefix='port%d_')
    
    self.add_parameter('PID_manual_output_on', type=types.StringType, flags=Instrument.FLAG_GETSET,
                        channels=range(1,9), channel_prefix='port%d_')
    
    self.add_parameter('PID_manual_output', type=types.FloatType, flags=Instrument.FLAG_GETSET,
                        minval=-10.,maxval=10,
                        format='%.02e',
                        channels=range(1,9), channel_prefix='port%d_')
                         
    self.add_parameter('PID_upper_limit', type=types.FloatType, flags=Instrument.FLAG_GETSET,
                        minval=-10.,maxval=10,
                        format='%.02e',
                        channels=range(1,9), channel_prefix='port%d_')
                        
    self.add_parameter('PID_lower_limit', type=types.FloatType, flags=Instrument.FLAG_GETSET,
                        minval=-10.,maxval=10,
                        format='%.02e',
                        channels=range(1,9), channel_prefix='port%d_')
    
    self._ramp_stepsize = 2.0
    self._ramp_delaytime = self._min_time_between_commands
    self.add_parameter('ramp_stepsize', type=types.FloatType,
        flags=Instrument.FLAG_GETSET,
        minval=0., maxval=50., units='V', format='%.04e')
    self.add_parameter('ramp_delaytime', type=types.FloatType,
        flags=Instrument.FLAG_GETSET,
        minval=0., maxval=100., units='s', format='%.04e')

    self._retries_on_set_error = 3
    self.add_parameter('retries_on_set_error', type=types.IntType,
        flags=Instrument.FLAG_GETSET,
        minval=0, maxval=10)

    self.add_function('reset')
    self.add_function('get_all')
    self.add_function('set_port_voltage')
    self.add_function('get_port_voltage')
    self.add_function('set_port_on')
    self.add_function('get_port_on')
    self.add_function('set_port_PID_propotional_on')
    self.add_function('get_port_PID_propotional_on')
    self.add_function('set_port_PID_propotional_gain')
    self.add_function('get_port_PID_propotional_gain')
    self.add_function('set_port_PID_integral_on')
    self.add_function('get_port_PID_integral_on')
    self.add_function('set_port_PID_integral_gain')
    self.add_function('get_port_PID_integral_gain')
    self.add_function('set_port_PID_derivative_on')
    self.add_function('get_port_PID_derivative_on')
    self.add_function('set_port_PID_derivative_gain')
    self.add_function('get_port_PID_derivative_gain')
    self.add_function('set_port_PID_offset_on')
    self.add_function('get_port_PID_offset_on')
    self.add_function('set_port_PID_offset_gain')
    self.add_function('get_port_PID_offset_gain')
    self.add_function('set_port_PID_manual_output_on')
    self.add_function('get_port_PID_manual_output_on')
    self.add_function('set_port_PID_manual_output')
    self.add_function('get_port_PID_manual_output')
    self.add_function('set_port_PID_upper_limit')
    self.add_function('get_port_PID_upper_limit')
    self.add_function('set_port_PID_lower_limit')
    self.add_function('get_port_PID_lower_limit')

    if reset: self.reset()
    
    self._set_baud_rate()
    self.disable_disconnected_ports()
    self.get_all()

  def reset(self):
    '''
    Resets the instrument to default values

    Input:
        None

    Output:
        None
    '''
    logging.info(__name__ + ' : Resetting instrument')
    self._write('*RST')
    #self.get_all()

  def disable_disconnected_ports(self):
    '''
    Try to infer which ports in the mainframe are unused.

    Input:
        None

    Output:
        None
    '''
    for c in range(1,9):
      try:
        idn = getattr(self, 'get_port%d_idn' % c)()
        if len(idn) < 3: raise Exception('Invalid response to *IDN? query: "%s"' % idn)
      except Exception as e:
        logging.info('Disabling port %d. Reason: %s' % (c, str(e)))
        getattr(self, 'set_port%d_enabled' % c)(False)

  def get_all(self):
    '''
    Reads all implemented parameters from the instrument,
    and updates the wrapper.

    Input:
        None

    Output:
        None
    '''
    logging.info(__name__ + ' : reading all settings from instrument')

    self.get_ramp_stepsize()
    self.get_ramp_delaytime()
    self.get_retries_on_set_error()

    for c in range(1,9):
      if getattr(self, 'get_port%d_enabled' % c)():
        getattr(self, 'get_port%d_idn' % c)()
        getattr(self, 'get_port%d_battery_status' % c)()
        getattr(self, 'get_port%d_on' % c)()
        getattr(self, 'get_port%d_voltage' % c)()

  def _ask(self, cmd):
    for attempt in range(3):
      try:
        t = time.time()
        t_to_sleep = self._min_time_between_commands - (t - self._last_communication_time)
        if t_to_sleep > 0: time.sleep(t_to_sleep)
        
        r = self._visainstrument.ask(cmd)
        self._last_communication_time = time.time()
    
        return r
      except Exception as e:
        logging.warn('Failed to get a reply from SIM: %s' % str(e))
        self._last_communication_time = time.time()
        time.sleep( .2 )
        self._clear_mainframe_output_buffer()
        time.sleep( .2+attempt )

  def _write(self, cmd):
    for attempt in range(3):
      try:
        t = time.time()
        t_to_sleep = self._min_time_between_commands - (t - self._last_communication_time)
        if t_to_sleep > 0: time.sleep(t_to_sleep)
        
        self._visainstrument.write(cmd)
        self._last_communication_time = time.time()
        return
      except Exception as e:
        logging.warn('Failed to write to SIM: %s' % str(e))
        self._last_communication_time = time.time()
        time.sleep( .2 )
        self._clear_mainframe_output_buffer()
        time.sleep( .2+attempt )
      
  def _set_baud_rate(self, port=None):
    ports = [port] if port != None else range(1,9)
    #self._clear_mainframe_output_buffer()
    for p in ports:
      self._wait_until_input_read(p)
      self._clear_output_buffer(p)
      baud_rate = 9600 #38400
      self._write("SNDT %d,'BAUD %d'" % (p, baud_rate))
      self._write("BAUD %d,%d" % (p, baud_rate))

  def _clear_mainframe_output_buffer(self):
    # check if something is ~immediately available
    old_timeout = self._visainstrument.timeout
    self._visainstrument.timeout = np.max(( .5, 3*self._min_time_between_commands ))
    
    try:
      for attempt in range(3):
        t = time.time()
        t_to_sleep = self._min_time_between_commands - (t - self._last_communication_time)
        if t_to_sleep > 0: time.sleep(t_to_sleep)
      
        r = self._visainstrument.read()
        self._last_communication_time = time.time()
        if len(r) == 0: break
    except Exception as e:
      self._last_communication_time = time.time()
      pass # Nothing is buffered anymore
    
    # restore the old timeout
    self._visainstrument.timeout = old_timeout
    
  def _clear_output_buffer(self, port):
    for j in range(8):
      resp = self._ask('GETN? %s,80' % port)
      if len(resp) == 5:   # we expect "#3000" if there is nothing in the buffer
        return
        
      if j>0: logging.warn('Still getting %d bytes of output after %d GETN? %d,80 queries.' % (len(resp)-5, 1+j, port))
      time.sleep(0.2 * (1+j))
        # bytes_waiting = self._ask('NOUT? %s' % port)

        # if int(bytes_waiting) == 0:
            # return
        # else:
            # self._ask('GETN? %s,80' % port)
            # self._write('FLSO %s' % port)
            # if j%10 == 0: logging.debug(__name__ + ' : output bytes waiting for port %s: %s' % (port, bytes_waiting))
    
    raise Exception('Could not clear output buffer. Still getting: %s' % resp)

  def _wait_until_input_read(self, port):
    for j in range(4):
        bytes_waiting = self._ask('NINP? %s' % port)
        if int(bytes_waiting) == 0:
            return
        else:
            if j > 0: logging.warn(__name__ + ' : input bytes waiting for port %s: %s' % (port, bytes_waiting))
            time.sleep(0.2 * (1+j))
    
    #assert(False)

  def set_voltages(self, port_to_voltage, update_attribute_value=True):
    '''
      port_to_voltage --- should be a dictionary { port no: voltage }, e.g. {1: -0.5, 5: 0.0}
    '''
    for attempt in range(np.max(( 1, self._retries_on_set_error ))):
      stepsize = self.get_ramp_stepsize()
      delay = self.get_ramp_delaytime()
      
      target_voltage = {}
      old = {}
      steps = {}
      done = {}
      for port in port_to_voltage.keys():
        if not self._ch_enabled[port-1]:
          logging.warn('Port %d is disabled.' % port)
          return

        target_voltage[port] = np.round(port_to_voltage[port], decimals=3)
        if np.abs(target_voltage[port]) < 1e-4: target_voltage[port] = 0.   # the SIM doesn't like the minus in front of zero.
        logging.debug(__name__ + ' : setting port %s voltage to %s V' % (port, target_voltage[port]))
        
        old[port] = self._get_voltage(port)
        steps[port] = np.linspace(old[port], target_voltage[port], 2 + int(np.abs(target_voltage[port]-old[port])/stepsize))
        done[port] = False
      
      for i in range(max( len(s) for s in steps.values() )):
        for port in port_to_voltage.keys():
          if done[port]: continue # This port is already done ramping

          if np.isnan(old[port]): # previous value invalid?
            old[port] = target_voltage[port]
            done[port] = True
      
          if i < len(steps[port]):
            self._write('SNDT %s,"VOLT %s"' % (port, steps[port][i]))
            if i == len(steps[port]) - 1:
              done[port] = True
              if update_attribute_value:
                self.update_value('port%d_voltage' % port, float(steps[port][i]))

        time.sleep(delay)  # wait time between steps
          
      if self._retries_on_set_error > 0: # verify that the correct voltage was set
        success = {}
        for port in port_to_voltage.keys():
          new_voltage = getattr(self, 'get_port%d_voltage' % port)()
          success[port] = ( np.abs(new_voltage - target_voltage[port]) < 0.0005 )
          if not success[port]:
            logging.warn('Attempt #%d to set voltage to %g for port %d failed.' % (attempt, target_voltage[port], port))
        if all(success.values()):
          return
        else:
          time.sleep(.05*(1+attempt)) # go back to beginning and try again
      else:
        return # don't check for success

    logging.warn('The desired output voltage %g for port %d was not set!' % (target_voltage[port], port))

  def _set_voltage(self, port, voltage):
    self.set_voltages({port: voltage}, update_attribute_value=False)
  
  def _set_PID_propotional_on(self,port,onoff):
    if not self._ch_enabled[port-1]:
      logging.warn('Port %d is disabled.' % port)
      return
    for attempt in range(np.max(( 1, self._retries_on_set_error ))):
      try:
        self._clear_output_buffer(port)
        self._write('SNDT %s,"PCTL %s"' % (port,onoff))
        logging.debug(__name__ + ' : setting port %s PID propotional on %s' % (port, onoff))
      except Exception as e:
        logging.warn('Attempt #%d to turn port %d propotional on SIM failed: %s' % (1+attempt, port, str(e)))
        time.sleep( .5 )
        self._clear_mainframe_output_buffer()
        self._wait_until_input_read(port)
        self._clear_output_buffer(port)
        time.sleep( .5+attempt )
    return
  
  def _get_PID_propotional_on(self,port):
    if not self._ch_enabled[port-1]:
      logging.warn('Port %d is disabled.' % port)
      return np.nan
    for attempt in range(np.max(( 1, self._retries_on_set_error ))):
      try:
        self._clear_output_buffer(port)
        self._write('SNDT %s,"PCTL?"' % port)
        r = self._ask('GETN? %s,80' % port)
        logging.debug(__name__ + ' : getting port %s PID propotional on %s' % (port, r))
        if (r[:2]!="#3"): 
          raise Exception('Response %s is not in the expected format' % r)
        
        nbytes = int(r[2:5])

        if (nbytes < 1):
          time.sleep((1+attempt)*0.1)
          continue
        else:
          bytes = r[5:5+nbytes].replace("\n","").replace("\r","")
          logging.debug(__name__ + ' : parsed output on response: %s' % bytes)
          if bytes == '0':
            return False
          else:
            return True
      except Exception as e:
        logging.warn('Attempt #%d to turn port %d propotional on SIM failed: %s' % (1+attempt, port, str(e)))
        time.sleep( .5 )
        self._clear_mainframe_output_buffer()
        self._wait_until_input_read(port)
        self._clear_output_buffer(port)
        time.sleep( .5+attempt )
    return np.nan
  
  #######
  # propotional gains
  #####
  
  def _set_PID_propotional_gain(self,port,val):
    if not self._ch_enabled[port-1]:
      logging.warn('Port %d is disabled.' % port)
      return
    for attempt in range(np.max(( 1, self._retries_on_set_error ))):
      try:
        self._clear_output_buffer(port)
        self._write('SNDT %s,"GAIN %s"' % (port,val))
        logging.debug(__name__ + ' : setting port %s PID propotional gain %s' % (port, val))
      except Exception as e:
        logging.warn('Attempt #%d to set port %d propotional gain SIM failed: %s' % (1+attempt, port, str(e)))
        time.sleep( .5 )
        self._clear_mainframe_output_buffer()
        self._wait_until_input_read(port)
        self._clear_output_buffer(port)
        time.sleep( .5+attempt )
    return
  
  def _get_PID_propotional_gain(self,port):
    if not self._ch_enabled[port-1]:
      logging.warn('Port %d is disabled.' % port)
      return np.nan
    for attempt in range(np.max(( 1, self._retries_on_set_error ))):
      try:
        self._clear_output_buffer(port)
        self._write('SNDT %s,"GAIN?"' % port)
        r = self._ask('GETN? %s,80' % port)
        logging.debug(__name__ + ' : getting port %s PID propotional on %s' % (port, r))
        if (r[:2]!="#3"): 
          raise Exception('Response %s is not in the expected format' % r)
        
        nbytes = int(r[2:5])

        if (nbytes < 1):
          time.sleep((1+attempt)*0.1)
          continue
        else:
          bytes = r[5:5+nbytes].replace("\n","").replace("\r","")
          logging.debug(__name__ + ' : parsed output on response: %s' % bytes)
          return float(bytes)
      except Exception as e:
        logging.warn('Attempt #%d to turn port %d propotional on SIM failed: %s' % (1+attempt, port, str(e)))
        time.sleep( .5 )
        self._clear_mainframe_output_buffer()
        self._wait_until_input_read(port)
        self._clear_output_buffer(port)
        time.sleep( .5+attempt )
    return np.nan
  
  def _set_PID_integral_on(self,port,onoff):
    if not self._ch_enabled[port-1]:
      logging.warn('Port %d is disabled.' % port)
      return
    for attempt in range(np.max(( 1, self._retries_on_set_error ))):
      try:
        self._clear_output_buffer(port)
        self._write('SNDT %s,"ICTL %s"' % (port,onoff))
        logging.debug(__name__ + ' : setting port %s PID integral on %s' % (port, onoff))
      except Exception as e:
        logging.warn('Attempt #%d to turn port %d integral on SIM failed: %s' % (1+attempt, port, str(e)))
        time.sleep( .5 )
        self._clear_mainframe_output_buffer()
        self._wait_until_input_read(port)
        self._clear_output_buffer(port)
        time.sleep( .5+attempt )
    return
  
  def _get_PID_integral_on(self,port):
    if not self._ch_enabled[port-1]:
      logging.warn('Port %d is disabled.' % port)
      return np.nan
    for attempt in range(np.max(( 1, self._retries_on_set_error ))):
      try:
        self._clear_output_buffer(port)
        self._write('SNDT %s,"ICTL?"' % port)
        r = self._ask('GETN? %s,80' % port)
        logging.debug(__name__ + ' : getting port %s PID integral on %s' % (port, r))
        if (r[:2]!="#3"): 
          raise Exception('Response %s is not in the expected format' % r)
        
        nbytes = int(r[2:5])

        if (nbytes < 1):
          time.sleep((1+attempt)*0.1)
          continue
        else:
          bytes = r[5:5+nbytes].replace("\n","").replace("\r","")
          logging.debug(__name__ + ' : parsed output on response: %s' % bytes)
          if bytes == '0':
            return False
          else:
            return True
      except Exception as e:
        logging.warn('Attempt #%d to turn port %d integral on SIM failed: %s' % (1+attempt, port, str(e)))
        time.sleep( .5 )
        self._clear_mainframe_output_buffer()
        self._wait_until_input_read(port)
        self._clear_output_buffer(port)
        time.sleep( .5+attempt )
    return np.nan
  
  #######
  # integral gains
  #####
  
  def _set_PID_integral_gain(self,port,val):
    if not self._ch_enabled[port-1]:
      logging.warn('Port %d is disabled.' % port)
      return
    for attempt in range(np.max(( 1, self._retries_on_set_error ))):
      try:
        self._clear_output_buffer(port)
        self._write('SNDT %s,"INTG %s"' % (port,val))
        logging.debug(__name__ + ' : setting port %s PID integral gain %s' % (port, val))
      except Exception as e:
        logging.warn('Attempt #%d to set port %d integral gain SIM failed: %s' % (1+attempt, port, str(e)))
        time.sleep( .5 )
        self._clear_mainframe_output_buffer()
        self._wait_until_input_read(port)
        self._clear_output_buffer(port)
        time.sleep( .5+attempt )
    return
  
  def _get_PID_integral_gain(self,port):
    if not self._ch_enabled[port-1]:
      logging.warn('Port %d is disabled.' % port)
      return np.nan
    for attempt in range(np.max(( 1, self._retries_on_set_error ))):
      try:
        self._clear_output_buffer(port)
        self._write('SNDT %s,"INTG?"' % port)
        r = self._ask('GETN? %s,80' % port)
        logging.debug(__name__ + ' : getting port %s PID integral on %s' % (port, r))
        if (r[:2]!="#3"): 
          raise Exception('Response %s is not in the expected format' % r)
        
        nbytes = int(r[2:5])

        if (nbytes < 1):
          time.sleep((1+attempt)*0.1)
          continue
        else:
          bytes = r[5:5+nbytes].replace("\n","").replace("\r","")
          logging.debug(__name__ + ' : parsed output on response: %s' % bytes)
          return float(bytes)
      except Exception as e:
        logging.warn('Attempt #%d to turn port %d integral on SIM failed: %s' % (1+attempt, port, str(e)))
        time.sleep( .5 )
        self._clear_mainframe_output_buffer()
        self._wait_until_input_read(port)
        self._clear_output_buffer(port)
        time.sleep( .5+attempt )
    return np.nan
    
    
  def _set_PID_derivative_on(self,port,onoff):
    if not self._ch_enabled[port-1]:
      logging.warn('Port %d is disabled.' % port)
      return
    for attempt in range(np.max(( 1, self._retries_on_set_error ))):
      try:
        self._clear_output_buffer(port)
        self._write('SNDT %s,"DCTL %s"' % (port,onoff))
        logging.debug(__name__ + ' : setting port %s PID derivative on %s' % (port, onoff))
      except Exception as e:
        logging.warn('Attempt #%d to turn port %d derivative on SIM failed: %s' % (1+attempt, port, str(e)))
        time.sleep( .5 )
        self._clear_mainframe_output_buffer()
        self._wait_until_input_read(port)
        self._clear_output_buffer(port)
        time.sleep( .5+attempt )
    return
  
  def _get_PID_derivative_on(self,port):
    if not self._ch_enabled[port-1]:
      logging.warn('Port %d is disabled.' % port)
      return np.nan
    for attempt in range(np.max(( 1, self._retries_on_set_error ))):
      try:
        self._clear_output_buffer(port)
        self._write('SNDT %s,"DCTL?"' % port)
        r = self._ask('GETN? %s,80' % port)
        logging.debug(__name__ + ' : getting port %s PID derivative on %s' % (port, r))
        if (r[:2]!="#3"): 
          raise Exception('Response %s is not in the expected format' % r)
        
        nbytes = int(r[2:5])

        if (nbytes < 1):
          time.sleep((1+attempt)*0.1)
          continue
        else:
          bytes = r[5:5+nbytes].replace("\n","").replace("\r","")
          logging.debug(__name__ + ' : parsed output on response: %s' % bytes)
<<<<<<< HEAD
          if bytes == '0':
            return False
          else:
            return True
=======
          return bytes.strip().lower() in ['1', 'on']
>>>>>>> 620ee710
      except Exception as e:
        logging.warn('Attempt #%d to turn port %d derivative on SIM failed: %s' % (1+attempt, port, str(e)))
        time.sleep( .5 )
        self._clear_mainframe_output_buffer()
        self._wait_until_input_read(port)
        self._clear_output_buffer(port)
        time.sleep( .5+attempt )
    return np.nan
  
  #######
  # derivative gains
  #####
  
  def _set_PID_derivative_gain(self,port,val):
    if not self._ch_enabled[port-1]:
      logging.warn('Port %d is disabled.' % port)
      return
    for attempt in range(np.max(( 1, self._retries_on_set_error ))):
      try:
        self._clear_output_buffer(port)
        self._write('SNDT %s,"DERV %s"' % (port,val))
        logging.debug(__name__ + ' : setting port %s PID derivative gain %s' % (port, val))
      except Exception as e:
        logging.warn('Attempt #%d to set port %d derivative gain SIM failed: %s' % (1+attempt, port, str(e)))
        time.sleep( .5 )
        self._clear_mainframe_output_buffer()
        self._wait_until_input_read(port)
        self._clear_output_buffer(port)
        time.sleep( .5+attempt )
    return
  
  def _get_PID_derivative_gain(self,port):
    if not self._ch_enabled[port-1]:
      logging.warn('Port %d is disabled.' % port)
      return np.nan
    for attempt in range(np.max(( 1, self._retries_on_set_error ))):
      try:
        self._clear_output_buffer(port)
        self._write('SNDT %s,"DERV?"' % port)
        r = self._ask('GETN? %s,80' % port)
        logging.debug(__name__ + ' : getting port %s PID derivative on %s' % (port, r))
        if (r[:2]!="#3"): 
          raise Exception('Response %s is not in the expected format' % r)
        
        nbytes = int(r[2:5])

        if (nbytes < 1):
          time.sleep((1+attempt)*0.1)
          continue
        else:
          bytes = r[5:5+nbytes].replace("\n","").replace("\r","")
          logging.debug(__name__ + ' : parsed output on response: %s' % bytes)
          return float(bytes)
      except Exception as e:
        logging.warn('Attempt #%d to turn port %d derivative on SIM failed: %s' % (1+attempt, port, str(e)))
        time.sleep( .5 )
        self._clear_mainframe_output_buffer()
        self._wait_until_input_read(port)
        self._clear_output_buffer(port)
        time.sleep( .5+attempt )
    return np.nan
  
  def _set_PID_offset_on(self,port,onoff):
    if not self._ch_enabled[port-1]:
      logging.warn('Port %d is disabled.' % port)
      return
    for attempt in range(np.max(( 1, self._retries_on_set_error ))):
      try:
        self._clear_output_buffer(port)
        self._write('SNDT %s,"OCTL %s"' % (port,onoff))
        logging.debug(__name__ + ' : setting port %s PID offset on %s' % (port, onoff))
      except Exception as e:
        logging.warn('Attempt #%d to turn port %d offset on SIM failed: %s' % (1+attempt, port, str(e)))
        time.sleep( .5 )
        self._clear_mainframe_output_buffer()
        self._wait_until_input_read(port)
        self._clear_output_buffer(port)
        time.sleep( .5+attempt )
    return
  
  def _get_PID_offset_on(self,port):
    if not self._ch_enabled[port-1]:
      logging.warn('Port %d is disabled.' % port)
      return np.nan
    for attempt in range(np.max(( 1, self._retries_on_set_error ))):
      try:
        self._clear_output_buffer(port)
        self._write('SNDT %s,"OCTL?"' % port)
        r = self._ask('GETN? %s,80' % port)
        logging.debug(__name__ + ' : getting port %s PID offset on %s' % (port, r))
        if (r[:2]!="#3"): 
          raise Exception('Response %s is not in the expected format' % r)
        
        nbytes = int(r[2:5])

        if (nbytes < 1):
          time.sleep((1+attempt)*0.1)
          continue
        else:
          bytes = r[5:5+nbytes].replace("\n","").replace("\r","")
          logging.debug(__name__ + ' : parsed output on response: %s' % bytes)
          if bytes == '0':
            return False
          else:
            return True
      except Exception as e:
        logging.warn('Attempt #%d to turn port %d offset on SIM failed: %s' % (1+attempt, port, str(e)))
        time.sleep( .5 )
        self._clear_mainframe_output_buffer()
        self._wait_until_input_read(port)
        self._clear_output_buffer(port)
        time.sleep( .5+attempt )
    return np.nan
  
  #######
  # offset gains
  #####
  
  def _set_PID_offset_gain(self,port,val):
    if not self._ch_enabled[port-1]:
      logging.warn('Port %d is disabled.' % port)
      return
    for attempt in range(np.max(( 1, self._retries_on_set_error ))):
      try:
        self._clear_output_buffer(port)
        self._write('SNDT %s,"OFST %s"' % (port,val))
        logging.debug(__name__ + ' : setting port %s PID offset gain %s' % (port, val))
      except Exception as e:
        logging.warn('Attempt #%d to set port %d offset gain SIM failed: %s' % (1+attempt, port, str(e)))
        time.sleep( .5 )
        self._clear_mainframe_output_buffer()
        self._wait_until_input_read(port)
        self._clear_output_buffer(port)
        time.sleep( .5+attempt )
    return
  
  def _get_PID_offset_gain(self,port):
    if not self._ch_enabled[port-1]:
      logging.warn('Port %d is disabled.' % port)
      return np.nan
    for attempt in range(np.max(( 1, self._retries_on_set_error ))):
      try:
        self._clear_output_buffer(port)
        self._write('SNDT %s,"OFST?"' % port)
        r = self._ask('GETN? %s,80' % port)
        logging.debug(__name__ + ' : getting port %s PID offset on %s' % (port, r))
        if (r[:2]!="#3"): 
          raise Exception('Response %s is not in the expected format' % r)
        
        nbytes = int(r[2:5])

        if (nbytes < 1):
          time.sleep((1+attempt)*0.1)
          continue
        else:
          bytes = r[5:5+nbytes].replace("\n","").replace("\r","")
          logging.debug(__name__ + ' : parsed output on response: %s' % bytes)
          return float(bytes)
      except Exception as e:
        logging.warn('Attempt #%d to turn port %d offset on SIM failed: %s' % (1+attempt, port, str(e)))
        time.sleep( .5 )
        self._clear_mainframe_output_buffer()
        self._wait_until_input_read(port)
        self._clear_output_buffer(port)
        time.sleep( .5+attempt )
    return np.nan
				
	
  
  def _set_PID_manual_output_on(self,port,onoff):
    if not self._ch_enabled[port-1]:
      logging.warn('Port %d is disabled.' % port)
      return
    for attempt in range(np.max(( 1, self._retries_on_set_error ))):
      try:
        self._clear_output_buffer(port)
        self._write('SNDT %s,"AMAN %s"' % (port,onoff))
        logging.debug(__name__ + ' : setting port %s PID manual_output on %s' % (port, onoff))
      except Exception as e:
        logging.warn('Attempt #%d to turn port %d manual_output on SIM failed: %s' % (1+attempt, port, str(e)))
        time.sleep( .5 )
        self._clear_mainframe_output_buffer()
        self._wait_until_input_read(port)
        self._clear_output_buffer(port)
        time.sleep( .5+attempt )
    return
  
  def _get_PID_manual_output_on(self,port):
    if not self._ch_enabled[port-1]:
      logging.warn('Port %d is disabled.' % port)
      return np.nan
    for attempt in range(np.max(( 1, self._retries_on_set_error ))):
      try:
        self._clear_output_buffer(port)
        self._write('SNDT %s,"AMAN?"' % port)
        r = self._ask('GETN? %s,80' % port)
        logging.debug(__name__ + ' : getting port %s PID manual_output on %s' % (port, r))
        if (r[:2]!="#3"): 
          raise Exception('Response %s is not in the expected format' % r)
        
        nbytes = int(r[2:5])

        if (nbytes < 1):
          time.sleep((1+attempt)*0.1)
          continue
        else:
          bytes = r[5:5+nbytes].replace("\n","").replace("\r","")
          logging.debug(__name__ + ' : parsed output on response: %s' % bytes)
          if bytes == '0':
            return False
          else:
            return True
      except Exception as e:
        logging.warn('Attempt #%d to turn port %d manual_output on SIM failed: %s' % (1+attempt, port, str(e)))
        time.sleep( .5 )
        self._clear_mainframe_output_buffer()
        self._wait_until_input_read(port)
        self._clear_output_buffer(port)
        time.sleep( .5+attempt )
    return np.nan
  
  #######
  # manual_outputs
  #####
  
  def _set_PID_manual_output(self,port,val):
    if not self._ch_enabled[port-1]:
      logging.warn('Port %d is disabled.' % port)
      return
    for attempt in range(np.max(( 1, self._retries_on_set_error ))):
      try:
        self._clear_output_buffer(port)
        self._write('SNDT %s,"MOUT %s"' % (port,val))
        logging.debug(__name__ + ' : setting port %s PID manual_output  %s' % (port, val))
      except Exception as e:
        logging.warn('Attempt #%d to set port %d manual_output  SIM failed: %s' % (1+attempt, port, str(e)))
        time.sleep( .5 )
        self._clear_mainframe_output_buffer()
        self._wait_until_input_read(port)
        self._clear_output_buffer(port)
        time.sleep( .5+attempt )
    return
  
  def _get_PID_manual_output(self,port):
    if not self._ch_enabled[port-1]:
      logging.warn('Port %d is disabled.' % port)
      return np.nan
    for attempt in range(np.max(( 1, self._retries_on_set_error ))):
      try:
        self._clear_output_buffer(port)
        self._write('SNDT %s,"MOUT?"' % port)
        r = self._ask('GETN? %s,80' % port)
        logging.debug(__name__ + ' : getting port %s PID manual_output on %s' % (port, r))
        if (r[:2]!="#3"): 
          raise Exception('Response %s is not in the expected format' % r)
        
        nbytes = int(r[2:5])

        if (nbytes < 1):
          time.sleep((1+attempt)*0.1)
          continue
        else:
          bytes = r[5:5+nbytes].replace("\n","").replace("\r","")
          logging.debug(__name__ + ' : parsed output on response: %s' % bytes)
          return float(bytes)
      except Exception as e:
        logging.warn('Attempt #%d to turn port %d manual_output on SIM failed: %s' % (1+attempt, port, str(e)))
        time.sleep( .5 )
        self._clear_mainframe_output_buffer()
        self._wait_until_input_read(port)
        self._clear_output_buffer(port)
        time.sleep( .5+attempt )
    return np.nan
	
  #######
  # upper_limit
  #####
  
  def _set_PID_upper_limit(self,port,val):
    if not self._ch_enabled[port-1]:
      logging.warn('Port %d is disabled.' % port)
      return
    llimit = self._get_PID_lower_limit(port)
    if val < llimit:
      logging.warn('Lower limit larger than upper limit.')
      return
    for attempt in range(np.max(( 1, self._retries_on_set_error ))):
      try:
        self._clear_output_buffer(port)
        self._write('SNDT %s,"ULIM %s"' % (port,val))
        logging.debug(__name__ + ' : setting port %s PID manual_output  %s' % (port, val))
      except Exception as e:
        logging.warn('Attempt #%d to set port %d manual_output  SIM failed: %s' % (1+attempt, port, str(e)))
        time.sleep( .5 )
        self._clear_mainframe_output_buffer()
        self._wait_until_input_read(port)
        self._clear_output_buffer(port)
        time.sleep( .5+attempt )
    return
  
  def _get_PID_upper_limit(self,port):
    if not self._ch_enabled[port-1]:
      logging.warn('Port %d is disabled.' % port)
      return np.nan
    for attempt in range(np.max(( 1, self._retries_on_set_error ))):
      try:
        self._clear_output_buffer(port)
        self._write('SNDT %s,"ULIM?"' % port)
        r = self._ask('GETN? %s,80' % port)
        logging.debug(__name__ + ' : getting port %s PID upper_limit %s' % (port, r))
        if (r[:2]!="#3"): 
          raise Exception('Response %s is not in the expected format' % r)
        
        nbytes = int(r[2:5])

        if (nbytes < 1):
          time.sleep((1+attempt)*0.1)
          continue
        else:
          bytes = r[5:5+nbytes].replace("\n","").replace("\r","")
          logging.debug(__name__ + ' : parsed output on response: %s' % bytes)
          return float(bytes)
      except Exception as e:
        logging.warn('Attempt #%d to turn port %d upper limit on SIM failed: %s' % (1+attempt, port, str(e)))
        time.sleep( .5 )
        self._clear_mainframe_output_buffer()
        self._wait_until_input_read(port)
        self._clear_output_buffer(port)
        time.sleep( .5+attempt )
    return np.nan
	
  
  #######
  # lower limits
  #####
  
  def _set_PID_lower_limit(self,port,val):
    if not self._ch_enabled[port-1]:
      logging.warn('Port %d is disabled.' % port)
      return
    ulimit = self._get_PID_upper_limit(port)
    if ulimit < val:
      logging.warn('Lower limit larger than upper limit.')
      return
    for attempt in range(np.max(( 1, self._retries_on_set_error ))):
      try:
        self._clear_output_buffer(port)
        self._write('SNDT %s,"LLIM %s"' % (port,val))
        logging.debug(__name__ + ' : setting port %s PID lower limit  %s' % (port, val))
      except Exception as e:
        logging.warn('Attempt #%d to set port %d lower limit  SIM failed: %s' % (1+attempt, port, str(e)))
        time.sleep( .5 )
        self._clear_mainframe_output_buffer()
        self._wait_until_input_read(port)
        self._clear_output_buffer(port)
        time.sleep( .5+attempt )
    return
  
  def _get_PID_lower_limit(self,port):
    if not self._ch_enabled[port-1]:
      logging.warn('Port %d is disabled.' % port)
      return np.nan
    for attempt in range(np.max(( 1, self._retries_on_set_error ))):
      try:
        self._clear_output_buffer(port)
        self._write('SNDT %s,"LLIM?"' % port)
        r = self._ask('GETN? %s,80' % port)
        logging.debug(__name__ + ' : getting port %s PID manual_output on %s' % (port, r))
        if (r[:2]!="#3"): 
          raise Exception('Response %s is not in the expected format' % r)
        
        nbytes = int(r[2:5])

        if (nbytes < 1):
          time.sleep((1+attempt)*0.1)
          continue
        else:
          bytes = r[5:5+nbytes].replace("\n","").replace("\r","")
          logging.debug(__name__ + ' : parsed output on response: %s' % bytes)
          return float(bytes)
      except Exception as e:
        logging.warn('Attempt #%d to turn port %d manual_output on SIM failed: %s' % (1+attempt, port, str(e)))
        time.sleep( .5 )
        self._clear_mainframe_output_buffer()
        self._wait_until_input_read(port)
        self._clear_output_buffer(port)
        time.sleep( .5+attempt )
    return np.nan
	
  
  
  def _get_voltage(self, port):
    if not self._ch_enabled[port-1]:
      logging.warn('Port %d is disabled.' % port)
      return np.nan
    
    for attempt in range(3):
      try:
        self._clear_output_buffer(port)
        self._write('SNDT %s,"VOLT?"' % port)
        r = self._ask('GETN? %s,80' % port)
        logging.debug(__name__ + ' : getting port %s voltage: %s' % (port, r))
      
        if (r[:2]!="#3"): raise Exception('Response %s is not in the expected format' % r)
        
        nbytes = int(r[2:5])

        if (nbytes < 1):
          time.sleep((1+attempt)*0.1)
          continue
        else:
          bytes = r[5:5+nbytes].replace("\n","").replace("\r","")
          logging.debug(__name__ + ' : parsed voltage response: %s' % bytes)
          return float(bytes)
      except Exception as e:
        logging.warn('Attempt #%d to get port %d voltage from SIM failed: %s' % (1+attempt, port, str(e)))
        time.sleep( .5 )
        self._clear_mainframe_output_buffer()
        self._wait_until_input_read(port)
        self._clear_output_buffer(port)
        time.sleep( .5+attempt )
    
    msg = "WARN: Could not get voltage for port %u." % port
    logging.warn(msg)
    return np.nan

  def _set_on(self, port, val):
    if not self._ch_enabled[port-1]:
      logging.warn('Port %d is disabled.' % port)
      return

    logging.debug(__name__ + ' : setting port %s output to %s' % (port, val))
    
    for attempt in range(np.max(( 1, self._retries_on_set_error ))):
      self._write('SNDT %s,"EXON %s"' % (port, int(val)))
      
      if self._retries_on_set_error > 0: # verify that the correct state was set
        new_val = getattr(self, 'get_port%d_on' % port)()
        if bool(new_val) == bool(val):
          return # success
        logging.warn('Attempt #%d to set output = %s for port %d failed.' % (attempt, str(val), port))
        time.sleep(.5*(1+attempt))

    logging.warn('The desired output state %s for port %d was not set!' % (str(val), port))

  def _get_on(self, port):
    if not self._ch_enabled[port-1]:
      logging.warn('Port %d is disabled.' % port)
      return False

    for attempt in range(3):
      try:
        self._clear_output_buffer(port)
        self._write('SNDT %s,"EXON?"' % port)
        r = self._ask('GETN? %s,80' % port)
        logging.debug(__name__ + ' : getting port %s output state: %s' % (port, r))
      
        if (r[:2]!="#3"): raise Exception('Response %s is not in the expected format' % r)
      
        nbytes = int(r[2:5])

        if (nbytes < 1):
          time.sleep((1+attempt)*0.1)
          continue
        else:
          bytes = r[5:5+nbytes].replace("\n","").replace("\r","")
          logging.debug(__name__ + ' : parsed output on response: %s' % bytes)
          return bool(bytes)
      except Exception as e:
        logging.warn('Attempt #%d to get port %d "on" status from SIM failed: %s' % (1+attempt, port, str(e)))
        time.sleep( .5 )
        self._clear_mainframe_output_buffer()
        self._wait_until_input_read(port)
        self._clear_output_buffer(port)
        time.sleep( .5+attempt )

    msg = "Could not determine whether port %u is on." % port
    logging.warn(msg)
    return False

  def set_port_voltage(self, port, voltage):
    if not isinstance(port, int):
      raise Exception('port must be specified as an integer, not %s.' % str(port))
    if port < 1 or port > 8:
      raise Exception('port must be between 1 and 8, not %s.' % str(port))
    getattr(self, 'set_port%s_voltage' % str(port))(voltage)

  def get_port_voltage(self, port):
    if not isinstance(port, int):
      raise Exception('port must be specified as an integer, not %s.' % str(port))
    if port < 1 or port > 8:
      raise Exception('port must be between 1 and 8, not %s.' % str(port))
    return getattr(self, 'get_port%s_voltage' % str(port))()

  def set_port_on(self, port, val):
    if not isinstance(port, int):
      raise Exception('port must be specified as an integer, not %s.' % str(port))
    if port < 1 or port > 8:
      raise Exception('port must be between 1 and 8, not %s.' % str(port))
    getattr(self, 'set_port%s_on' % str(port))(val)

  def get_port_on(self, port):
    if not isinstance(port, int):
      raise Exception('port must be specified as an integer, not %s.' % str(port))
    if port < 1 or port > 8:
      raise Exception('port must be between 1 and 8, not %s.' % str(port))
    return getattr(self, 'get_port%s_on' % str(port))()
  
  def set_port_PID_propotional_on(self, port, onoff):
    if not isinstance(port, int):
      raise Exception('port must be specified as an integer, not %s.' % str(port))
    if port < 1 or port > 8:
      raise Exception('port must be between 1 and 8, not %s.' % str(port))
    getattr(self, 'set_port%s_PID_propotional_on' % str(port))(onoff)
  
  def get_port_PID_propotional_on(self, port):
    if not isinstance(port, int):
      raise Exception('port must be specified as an integer, not %s.' % str(port))
    if port < 1 or port > 8:
      raise Exception('port must be between 1 and 8, not %s.' % str(port))
    getattr(self, 'get_port%s_PID_propotional_on' % str(port))()
  
  def set_port_PID_propotional_gain(self, port, val):
    if not isinstance(port, int):
      raise Exception('port must be specified as an integer, not %s.' % str(port))
    if port < 1 or port > 8:
      raise Exception('port must be between 1 and 8, not %s.' % str(port))
    getattr(self, 'set_port%s_PID_propotional_gain' % str(port))(val)
  
  def get_port_PID_propotional_gain(self, port):
    if not isinstance(port, int):
      raise Exception('port must be specified as an integer, not %s.' % str(port))
    if port < 1 or port > 8:
      raise Exception('port must be between 1 and 8, not %s.' % str(port))
    getattr(self, 'get_port%s_PID_propotional_gain' % str(port))()
  
  def set_port_PID_integral_on(self, port, onoff):
    if not isinstance(port, int):
      raise Exception('port must be specified as an integer, not %s.' % str(port))
    if port < 1 or port > 8:
      raise Exception('port must be between 1 and 8, not %s.' % str(port))
    getattr(self, 'set_port%s_PID_integral_on' % str(port))(onoff)
  
  def get_port_PID_integral_on(self, port):
    if not isinstance(port, int):
      raise Exception('port must be specified as an integer, not %s.' % str(port))
    if port < 1 or port > 8:
      raise Exception('port must be between 1 and 8, not %s.' % str(port))
    getattr(self, 'get_port%s_PID_integral_on' % str(port))()
  
  def set_port_PID_integral_gain(self, port, val):
    if not isinstance(port, int):
      raise Exception('port must be specified as an integer, not %s.' % str(port))
    if port < 1 or port > 8:
      raise Exception('port must be between 1 and 8, not %s.' % str(port))
    getattr(self, 'set_port%s_PID_integral_gain' % str(port))(val)
  
  def get_port_PID_integral_gain(self, port):
    if not isinstance(port, int):
      raise Exception('port must be specified as an integer, not %s.' % str(port))
    if port < 1 or port > 8:
      raise Exception('port must be between 1 and 8, not %s.' % str(port))
    getattr(self, 'get_port%s_PID_integral_gain' % str(port))()
    
  def set_port_PID_derivative_on(self, port, onoff):
    if not isinstance(port, int):
      raise Exception('port must be specified as an integer, not %s.' % str(port))
    if port < 1 or port > 8:
      raise Exception('port must be between 1 and 8, not %s.' % str(port))
    getattr(self, 'set_port%s_PID_derivative_on' % str(port))(onoff)
  
  def get_port_PID_derivative_on(self, port):
    if not isinstance(port, int):
      raise Exception('port must be specified as an integer, not %s.' % str(port))
    if port < 1 or port > 8:
      raise Exception('port must be between 1 and 8, not %s.' % str(port))
    getattr(self, 'get_port%s_PID_derivative_on' % str(port))()
  
  def set_port_PID_derivative_gain(self, port, val):
    if not isinstance(port, int):
      raise Exception('port must be specified as an integer, not %s.' % str(port))
    if port < 1 or port > 8:
      raise Exception('port must be between 1 and 8, not %s.' % str(port))
    getattr(self, 'set_port%s_PID_derivative_gain' % str(port))(val)
  
  def get_port_PID_derivative_gain(self, port):
    if not isinstance(port, int):
      raise Exception('port must be specified as an integer, not %s.' % str(port))
    if port < 1 or port > 8:
      raise Exception('port must be between 1 and 8, not %s.' % str(port))
    getattr(self, 'get_port%s_PID_derivative_gain' % str(port))()
  
  def set_port_PID_offset_on(self, port, onoff):
    if not isinstance(port, int):
      raise Exception('port must be specified as an integer, not %s.' % str(port))
    if port < 1 or port > 8:
      raise Exception('port must be between 1 and 8, not %s.' % str(port))
    getattr(self, 'set_port%s_PID_offset_on' % str(port))(onoff)
  
  def get_port_PID_offset_on(self, port):
    if not isinstance(port, int):
      raise Exception('port must be specified as an integer, not %s.' % str(port))
    if port < 1 or port > 8:
      raise Exception('port must be between 1 and 8, not %s.' % str(port))
    getattr(self, 'get_port%s_PID_offset_on' % str(port))()
  
  def set_port_PID_offset_gain(self, port, val):
    if not isinstance(port, int):
      raise Exception('port must be specified as an integer, not %s.' % str(port))
    if port < 1 or port > 8:
      raise Exception('port must be between 1 and 8, not %s.' % str(port))
    getattr(self, 'set_port%s_PID_offset_gain' % str(port))(val)
  
  def get_port_PID_offset_gain(self, port):
    if not isinstance(port, int):
      raise Exception('port must be specified as an integer, not %s.' % str(port))
    if port < 1 or port > 8:
      raise Exception('port must be between 1 and 8, not %s.' % str(port))
    getattr(self, 'get_port%s_PID_offset_gain' % str(port))()
  
  def set_port_PID_manual_output_on(self, port, onoff):
    if not isinstance(port, int):
      raise Exception('port must be specified as an integer, not %s.' % str(port))
    if port < 1 or port > 8:
      raise Exception('port must be between 1 and 8, not %s.' % str(port))
    getattr(self, 'set_port%s_PID_manual_output_on' % str(port))(onoff)
  
  def get_port_PID_manual_output_on(self, port):
    if not isinstance(port, int):
      raise Exception('port must be specified as an integer, not %s.' % str(port))
    if port < 1 or port > 8:
      raise Exception('port must be between 1 and 8, not %s.' % str(port))
    getattr(self, 'get_port%s_PID_manual_output_on' % str(port))()
  
  def set_port_PID_manual_output(self, port, val):
    if not isinstance(port, int):
      raise Exception('port must be specified as an integer, not %s.' % str(port))
    if port < 1 or port > 8:
      raise Exception('port must be between 1 and 8, not %s.' % str(port))
    getattr(self, 'set_port%s_PID_manual_output' % str(port))(val)
  
  def get_port_PID_manual_output(self, port):
    if not isinstance(port, int):
      raise Exception('port must be specified as an integer, not %s.' % str(port))
    if port < 1 or port > 8:
      raise Exception('port must be between 1 and 8, not %s.' % str(port))
    getattr(self, 'get_port%s_PID_manual_output' % str(port))()
    
  def set_port_PID_upper_limit(self, port, onoff):
    if not isinstance(port, int):
      raise Exception('port must be specified as an integer, not %s.' % str(port))
    if port < 1 or port > 8:
      raise Exception('port must be between 1 and 8, not %s.' % str(port))
    getattr(self, 'set_port%s_PID_upper_limit' % str(port))(onoff)
  
  def get_port_PID_upper_limit(self, port):
    if not isinstance(port, int):
      raise Exception('port must be specified as an integer, not %s.' % str(port))
    if port < 1 or port > 8:
      raise Exception('port must be between 1 and 8, not %s.' % str(port))
    getattr(self, 'get_port%s_PID_upper_limit' % str(port))()
  
  def set_port_PID_lower_limit(self, port, val):
    if not isinstance(port, int):
      raise Exception('port must be specified as an integer, not %s.' % str(port))
    if port < 1 or port > 8:
      raise Exception('port must be between 1 and 8, not %s.' % str(port))
    getattr(self, 'set_port%s_PID_lower_limit' % str(port))(val)
  
  def get_port_PID_lower_limit(self, port):
    if not isinstance(port, int):
      raise Exception('port must be specified as an integer, not %s.' % str(port))
    if port < 1 or port > 8:
      raise Exception('port must be between 1 and 8, not %s.' % str(port))
    getattr(self, 'get_port%s_PID_lower_limit' % str(port))()
  
  def do_set_ramp_stepsize(self, stepsize):
    self._ramp_stepsize = stepsize
  def do_get_ramp_stepsize(self):
    return self._ramp_stepsize

  def do_set_ramp_delaytime(self, delay):
    if delay < self._min_time_between_commands:
      logging.warn("Effective The ramp delay time is limited to >= %g ms due to communication speed limitations." % (self._min_time_between_commands * 1e3))
    self._ramp_delaytime = delay
  def do_get_ramp_delaytime(self):
    return self._ramp_delaytime
    
  def do_set_retries_on_set_error(self, retries):
    '''
    This command sets the number of retries in case setting the voltage or output state fails.
    If set to zero, the final output voltage/state is not checked after a set operation!
    
    Input:
        channel (int) : the port
        state (bool) : on (True) or off (False)

    Output:
        None
    '''
    self._retries_on_set_error = retries
  def do_get_retries_on_set_error(self):
    '''
    This command sets the number of retries in case setting the voltage or output state fails.
    If set to zero, the final output voltage/state is not checked after a set operation!
    '''
    return self._retries_on_set_error

  def do_set_voltage(self, voltage, channel):
    self._set_voltage(channel, voltage)
  def do_get_voltage(self, channel):
    return self._get_voltage(channel)
  def do_set_PID_propotional_on(self, onoff, channel):
    self._set_PID_propotional_on(channel,onoff)
  def do_get_PID_propotional_on(self, channel):
    return self._get_PID_propotional_on(channel)
  def do_set_PID_propotional_gain(self, val, channel):
    self._set_PID_propotional_gain(channel,val)
  def do_get_PID_propotional_gain(self, channel):
    return self._get_PID_propotional_gain(channel)
  def do_set_PID_integral_on(self, onoff, channel):
    self._set_PID_integral_on(channel,onoff)
  def do_get_PID_integral_on(self, channel):
    return self._get_PID_integral_on(channel)
  def do_set_PID_integral_gain(self, val, channel):
    self._set_PID_integral_gain(channel,val)
  def do_get_PID_integral_gain(self, channel):
    return self._get_PID_integral_gain(channel)
  def do_set_PID_derivative_on(self, onoff, channel):
    self._set_PID_derivative_on(channel,onoff)
  def do_get_PID_derivative_on(self, channel):
    return self._get_PID_derivative_on(channel)
  def do_set_PID_derivative_gain(self, val, channel):
    self._set_PID_derivative_gain(channel,val)
  def do_get_PID_derivative_gain(self, channel):
    return self._get_PID_derivative_gain(channel)
  def do_set_PID_offset_on(self, onoff, channel):
    self._set_PID_offset_on(channel,onoff)
  def do_get_PID_offset_on(self, channel):
    return self._get_PID_offset_on(channel)
  def do_set_PID_offset_gain(self, val, channel):
    self._set_PID_offset_gain(channel,val)
  def do_get_PID_offset_gain(self, channel):
    return self._get_PID_offset_gain(channel)
  def do_set_PID_manual_output_on(self, onoff, channel):
    self._set_PID_manual_output_on(channel,onoff)
  def do_get_PID_manual_output_on(self, channel):
    return self._get_PID_manual_output_on(channel)
  def do_set_PID_manual_output(self, val, channel):
    self._set_PID_manual_output(channel,val)
  def do_get_PID_manual_output(self, channel):
    return self._get_PID_manual_output(channel)
  def do_set_PID_upper_limit(self, onoff, channel):
    self._set_PID_upper_limit(channel,onoff)
  def do_get_PID_upper_limit(self, channel):
    return self._get_PID_upper_limit(channel)
  def do_set_PID_lower_limit(self, val, channel):
    self._set_PID_lower_limit(channel,val)
  def do_get_PID_lower_limit(self, channel):
    return self._get_PID_lower_limit(channel)    
    
  
  def do_set_on(self, val, channel):
    '''
    This command sets the output state of the port.
    Input:
        channel (int) : the port
        state (bool) : on (True) or off (False)

    Output:
        None
    '''
    self._set_on(channel, val)

  def do_get_on(self, channel):
    '''
    This command gets the output state of the port.
    Input:
        channel (int) : the queried port

    Output:
        state (int) : on (1) or off (0)
    '''
    return self._get_on(channel)
      
  def do_set_enabled(self, state, channel):
    '''
    This command sets the enabled state of the port.
    Input:
        channel (int) : the port
        state (bool) : on (True) or off (False)

    Output:
        None
    '''
    logging.debug(__name__ + ' : Set port %d enabled state = %s.' % (channel, state))
    if state:
      self._ch_enabled[channel-1] = True
    else:
      self._ch_enabled[channel-1] = False

  def do_get_enabled(self, channel):
    '''
    This command gets the enabled state of the port.
    Input:
        channel (int) : the queried port

    Output:
        state (int) : on (1) or off (0)
    '''
    return self._ch_enabled[channel-1]

  def do_get_idn(self, channel):
    '''
    This command gets the *IDN? response string from the specified port.
    Input:
        channel (int) : the queried port

    Output:
        IDN (string)
    '''
    #self._clear_mainframe_output_buffer()
    time.sleep(.2)
    self._clear_output_buffer(channel)
    self._write('SNDT %s,"*IDN?"' % channel)
    r = self._ask('GETN? %s,80' % channel)
    
    if (r[:2]!="#3"): raise Exception('Response %s is not in the expected format' % r)
        
    nbytes = int(r[2:5])
    bytes = r[5:5+nbytes].replace("\n","").replace("\r","")

    logging.info('SIM900 port %d IDN: %s' % (channel, bytes))

    return bytes

  def do_get_battery_status(self, channel):
    '''
    This command gets the battery state of the specified port.
    Input:
        channel (int) : the queried port

    Output:
        battery state (string)
    '''
    for attempt in range(1):
      try:
        self._clear_output_buffer(channel)
        self._write('SNDT %s,"BATS?"' % channel)
        r = self._ask('GETN? %s,80' % channel)
        
        logging.debug(__name__ + ' : getting port %d battery state: %s' % (channel, r))
      
        if (r[:2]!="#3"): raise Exception('Response %s is not in the expected format' % r)
      
        nbytes = int(r[2:5])
        bytes = r[5:5+nbytes].replace("\n","").replace("\r","")
        
        bytes = bytes.split(',')
        if len(bytes) != 3: raise Exception('Response %s is not in the expected format' % r)
        
        #logging.debug('Status bytes: %s' % str(bytes))
        
        for i in range(2):
          if bytes[i] == '1': bytes[i] = "used"
          if bytes[i] == '2': bytes[i] = "charging"
          if bytes[i] == '3': bytes[i] = "standby"
        if bytes[2] == '0': bytes[2] = "no"
        if bytes[2] == '1': bytes[2] = "yes"
        # otherwise leave the status byte as is (should always be one of the above though)
        
        return "A=%s, B=%s, service_required=%s" % tuple(bytes)
        
      except Exception as e:
        logging.warn('Attempt #%d to get port %d battery state from SIM failed: %s' % (1+attempt, channel, str(e)))
        time.sleep( .5 )
        self._clear_mainframe_output_buffer()
        self._wait_until_input_read(channel)
        self._clear_output_buffer(channel)
        time.sleep( .5+attempt )
<|MERGE_RESOLUTION|>--- conflicted
+++ resolved
@@ -1,1536 +1,1529 @@
-# SIM_900.py, Stanford Research 900 Mainframe (for SIM928 voltage sources) driver
-# Kuan Yen Tan <kuan.tan@aalto.fi>, 2012
-# Joonas Govenius <joonas.govenius@aalto.fi>, 2013
-#
-# This program is free software; you can redistribute it and/or modify
-# it under the terms of the GNU General Public License as published by
-# the Free Software Foundation; either version 2 of the License, or
-# (at your option) any later version.
-#
-# This program is distributed in the hope that it will be useful,
-# but WITHOUT ANY WARRANTY; without even the implied warranty of
-# MERCHANTABILITY or FITNESS FOR A PARTICULAR PURPOSE.  See the
-# GNU General Public License for more details.
-#
-# You should have received a copy of the GNU General Public License
-# along with this program; if not, write to the Free Software
-# Foundation, Inc., 51 Franklin St, Fifth Floor, Boston, MA  02110-1301  USA
-
-from instrument import Instrument
-import visa
-import types
-import logging
-import time
-import numpy as np
-
-class SIM900(Instrument):
-  '''
-  Driver for SIM900 mainframe from Stanford Research Systems.
-  Only SIM928 voltage source modules are supported.
-
-  Usage:
-  Initialize with
-  <name> = instruments.create('name', 'SIM900', address='<GPIB address>',
-      reset=<bool>)
-  '''
-
-  def __init__(self, name, address, reset=False):
-    '''
-    Initializes the SIM900.
-
-    Input:
-        name (string)    : name of the instrument
-        address (string) : GPIB address
-        reset (bool)     : resets to default values, default=false
-
-    Output:
-        None
-    '''
-    logging.info(__name__ + ' : Initializing instrument SIM900')
-    Instrument.__init__(self, name, tags=['physical'])
-    self._address = address
-    self._visainstrument = visa.instrument(self._address, timeout=2.)
-    
-    self._last_communication_time = time.time()
-    
-    # This is crucial, if you set this too low (e.g. 10ms) the SIM will simply stop responding sooner or later
-    #   10 ms  --> SIM will stop responding after a few commands sent at this rate
-    #   50 ms  --> may be OK (worked for a few hundred commands)
-    #   150 ms --> problems still occur ~daily/weekly
-    #   200 ms --> seems OK
-    self._min_time_between_commands = 0.100  # in seconds
-
-    for port in range(1,9):
-      self._clear_output_buffer(port)
-
-    self._ch_enabled = [True for i in range(8)]
-    self.add_parameter('enabled', type=types.BooleanType, flags=Instrument.FLAG_GETSET,
-                        channels=range(1,9), channel_prefix='port%d_')
-
-    self.add_parameter('idn', type=types.StringType, flags=Instrument.FLAG_GET,
-                        channels=range(1,9), channel_prefix='port%d_')
-
-    self.add_parameter('voltage', type=types.FloatType, flags=Instrument.FLAG_GETSET,
-                        minval=-20., maxval=20.,
-                        units='V', format='%.04e',
-                        channels=range(1,9), channel_prefix='port%d_')
-                        
-    self.add_parameter('on', type=types.BooleanType, flags=Instrument.FLAG_GETSET,
-                        channels=range(1,9), channel_prefix='port%d_')
-
-    self.add_parameter('battery_status', type=types.StringType, flags=Instrument.FLAG_GET,
-                        channels=range(1,9), channel_prefix='port%d_')
-                        
-    self.add_parameter('PID_propotional_on', type=types.StringType, flags=Instrument.FLAG_GETSET,
-                        channels=range(1,9), channel_prefix='port%d_')
-    
-    self.add_parameter('PID_propotional_gain', type=types.FloatType, flags=Instrument.FLAG_GETSET,
-                        minval=0.1,maxval=1000.,
-                        format='%.02e',
-                        channels=range(1,9), channel_prefix='port%d_')
-                        
-    self.add_parameter('PID_integral_on', type=types.StringType, flags=Instrument.FLAG_GETSET,
-                        channels=range(1,9), channel_prefix='port%d_')
-    
-    self.add_parameter('PID_integral_gain', type=types.FloatType, flags=Instrument.FLAG_GETSET,
-                        minval=1e-2,maxval=5e5,
-                        format='%.02e',
-                        channels=range(1,9), channel_prefix='port%d_')
-                        
-                        
-    self.add_parameter('PID_derivative_on', type=types.StringType, flags=Instrument.FLAG_GETSET,
-                        channels=range(1,9), channel_prefix='port%d_')
-    
-    self.add_parameter('PID_derivative_gain', type=types.FloatType, flags=Instrument.FLAG_GETSET,
-                        minval=1e-6,maxval=1e0,
-                        format='%.02e',
-                        channels=range(1,9), channel_prefix='port%d_')
-		
-    self.add_parameter('PID_offset_on', type=types.StringType, flags=Instrument.FLAG_GETSET,
-                        channels=range(1,9), channel_prefix='port%d_')
-    
-    self.add_parameter('PID_offset_gain', type=types.FloatType, flags=Instrument.FLAG_GETSET,
-                        minval=-10.,maxval=10,
-                        format='%.02e',
-                        channels=range(1,9), channel_prefix='port%d_')
-    
-    self.add_parameter('PID_manual_output_on', type=types.StringType, flags=Instrument.FLAG_GETSET,
-                        channels=range(1,9), channel_prefix='port%d_')
-    
-    self.add_parameter('PID_manual_output', type=types.FloatType, flags=Instrument.FLAG_GETSET,
-                        minval=-10.,maxval=10,
-                        format='%.02e',
-                        channels=range(1,9), channel_prefix='port%d_')
-                         
-    self.add_parameter('PID_upper_limit', type=types.FloatType, flags=Instrument.FLAG_GETSET,
-                        minval=-10.,maxval=10,
-                        format='%.02e',
-                        channels=range(1,9), channel_prefix='port%d_')
-                        
-    self.add_parameter('PID_lower_limit', type=types.FloatType, flags=Instrument.FLAG_GETSET,
-                        minval=-10.,maxval=10,
-                        format='%.02e',
-                        channels=range(1,9), channel_prefix='port%d_')
-    
-    self._ramp_stepsize = 2.0
-    self._ramp_delaytime = self._min_time_between_commands
-    self.add_parameter('ramp_stepsize', type=types.FloatType,
-        flags=Instrument.FLAG_GETSET,
-        minval=0., maxval=50., units='V', format='%.04e')
-    self.add_parameter('ramp_delaytime', type=types.FloatType,
-        flags=Instrument.FLAG_GETSET,
-        minval=0., maxval=100., units='s', format='%.04e')
-
-    self._retries_on_set_error = 3
-    self.add_parameter('retries_on_set_error', type=types.IntType,
-        flags=Instrument.FLAG_GETSET,
-        minval=0, maxval=10)
-
-    self.add_function('reset')
-    self.add_function('get_all')
-    self.add_function('set_port_voltage')
-    self.add_function('get_port_voltage')
-    self.add_function('set_port_on')
-    self.add_function('get_port_on')
-    self.add_function('set_port_PID_propotional_on')
-    self.add_function('get_port_PID_propotional_on')
-    self.add_function('set_port_PID_propotional_gain')
-    self.add_function('get_port_PID_propotional_gain')
-    self.add_function('set_port_PID_integral_on')
-    self.add_function('get_port_PID_integral_on')
-    self.add_function('set_port_PID_integral_gain')
-    self.add_function('get_port_PID_integral_gain')
-    self.add_function('set_port_PID_derivative_on')
-    self.add_function('get_port_PID_derivative_on')
-    self.add_function('set_port_PID_derivative_gain')
-    self.add_function('get_port_PID_derivative_gain')
-    self.add_function('set_port_PID_offset_on')
-    self.add_function('get_port_PID_offset_on')
-    self.add_function('set_port_PID_offset_gain')
-    self.add_function('get_port_PID_offset_gain')
-    self.add_function('set_port_PID_manual_output_on')
-    self.add_function('get_port_PID_manual_output_on')
-    self.add_function('set_port_PID_manual_output')
-    self.add_function('get_port_PID_manual_output')
-    self.add_function('set_port_PID_upper_limit')
-    self.add_function('get_port_PID_upper_limit')
-    self.add_function('set_port_PID_lower_limit')
-    self.add_function('get_port_PID_lower_limit')
-
-    if reset: self.reset()
-    
-    self._set_baud_rate()
-    self.disable_disconnected_ports()
-    self.get_all()
-
-  def reset(self):
-    '''
-    Resets the instrument to default values
-
-    Input:
-        None
-
-    Output:
-        None
-    '''
-    logging.info(__name__ + ' : Resetting instrument')
-    self._write('*RST')
-    #self.get_all()
-
-  def disable_disconnected_ports(self):
-    '''
-    Try to infer which ports in the mainframe are unused.
-
-    Input:
-        None
-
-    Output:
-        None
-    '''
-    for c in range(1,9):
-      try:
-        idn = getattr(self, 'get_port%d_idn' % c)()
-        if len(idn) < 3: raise Exception('Invalid response to *IDN? query: "%s"' % idn)
-      except Exception as e:
-        logging.info('Disabling port %d. Reason: %s' % (c, str(e)))
-        getattr(self, 'set_port%d_enabled' % c)(False)
-
-  def get_all(self):
-    '''
-    Reads all implemented parameters from the instrument,
-    and updates the wrapper.
-
-    Input:
-        None
-
-    Output:
-        None
-    '''
-    logging.info(__name__ + ' : reading all settings from instrument')
-
-    self.get_ramp_stepsize()
-    self.get_ramp_delaytime()
-    self.get_retries_on_set_error()
-
-    for c in range(1,9):
-      if getattr(self, 'get_port%d_enabled' % c)():
-        getattr(self, 'get_port%d_idn' % c)()
-        getattr(self, 'get_port%d_battery_status' % c)()
-        getattr(self, 'get_port%d_on' % c)()
-        getattr(self, 'get_port%d_voltage' % c)()
-
-  def _ask(self, cmd):
-    for attempt in range(3):
-      try:
-        t = time.time()
-        t_to_sleep = self._min_time_between_commands - (t - self._last_communication_time)
-        if t_to_sleep > 0: time.sleep(t_to_sleep)
-        
-        r = self._visainstrument.ask(cmd)
-        self._last_communication_time = time.time()
-    
-        return r
-      except Exception as e:
-        logging.warn('Failed to get a reply from SIM: %s' % str(e))
-        self._last_communication_time = time.time()
-        time.sleep( .2 )
-        self._clear_mainframe_output_buffer()
-        time.sleep( .2+attempt )
-
-  def _write(self, cmd):
-    for attempt in range(3):
-      try:
-        t = time.time()
-        t_to_sleep = self._min_time_between_commands - (t - self._last_communication_time)
-        if t_to_sleep > 0: time.sleep(t_to_sleep)
-        
-        self._visainstrument.write(cmd)
-        self._last_communication_time = time.time()
-        return
-      except Exception as e:
-        logging.warn('Failed to write to SIM: %s' % str(e))
-        self._last_communication_time = time.time()
-        time.sleep( .2 )
-        self._clear_mainframe_output_buffer()
-        time.sleep( .2+attempt )
-      
-  def _set_baud_rate(self, port=None):
-    ports = [port] if port != None else range(1,9)
-    #self._clear_mainframe_output_buffer()
-    for p in ports:
-      self._wait_until_input_read(p)
-      self._clear_output_buffer(p)
-      baud_rate = 9600 #38400
-      self._write("SNDT %d,'BAUD %d'" % (p, baud_rate))
-      self._write("BAUD %d,%d" % (p, baud_rate))
-
-  def _clear_mainframe_output_buffer(self):
-    # check if something is ~immediately available
-    old_timeout = self._visainstrument.timeout
-    self._visainstrument.timeout = np.max(( .5, 3*self._min_time_between_commands ))
-    
-    try:
-      for attempt in range(3):
-        t = time.time()
-        t_to_sleep = self._min_time_between_commands - (t - self._last_communication_time)
-        if t_to_sleep > 0: time.sleep(t_to_sleep)
-      
-        r = self._visainstrument.read()
-        self._last_communication_time = time.time()
-        if len(r) == 0: break
-    except Exception as e:
-      self._last_communication_time = time.time()
-      pass # Nothing is buffered anymore
-    
-    # restore the old timeout
-    self._visainstrument.timeout = old_timeout
-    
-  def _clear_output_buffer(self, port):
-    for j in range(8):
-      resp = self._ask('GETN? %s,80' % port)
-      if len(resp) == 5:   # we expect "#3000" if there is nothing in the buffer
-        return
-        
-      if j>0: logging.warn('Still getting %d bytes of output after %d GETN? %d,80 queries.' % (len(resp)-5, 1+j, port))
-      time.sleep(0.2 * (1+j))
-        # bytes_waiting = self._ask('NOUT? %s' % port)
-
-        # if int(bytes_waiting) == 0:
-            # return
-        # else:
-            # self._ask('GETN? %s,80' % port)
-            # self._write('FLSO %s' % port)
-            # if j%10 == 0: logging.debug(__name__ + ' : output bytes waiting for port %s: %s' % (port, bytes_waiting))
-    
-    raise Exception('Could not clear output buffer. Still getting: %s' % resp)
-
-  def _wait_until_input_read(self, port):
-    for j in range(4):
-        bytes_waiting = self._ask('NINP? %s' % port)
-        if int(bytes_waiting) == 0:
-            return
-        else:
-            if j > 0: logging.warn(__name__ + ' : input bytes waiting for port %s: %s' % (port, bytes_waiting))
-            time.sleep(0.2 * (1+j))
-    
-    #assert(False)
-
-  def set_voltages(self, port_to_voltage, update_attribute_value=True):
-    '''
-      port_to_voltage --- should be a dictionary { port no: voltage }, e.g. {1: -0.5, 5: 0.0}
-    '''
-    for attempt in range(np.max(( 1, self._retries_on_set_error ))):
-      stepsize = self.get_ramp_stepsize()
-      delay = self.get_ramp_delaytime()
-      
-      target_voltage = {}
-      old = {}
-      steps = {}
-      done = {}
-      for port in port_to_voltage.keys():
-        if not self._ch_enabled[port-1]:
-          logging.warn('Port %d is disabled.' % port)
-          return
-
-        target_voltage[port] = np.round(port_to_voltage[port], decimals=3)
-        if np.abs(target_voltage[port]) < 1e-4: target_voltage[port] = 0.   # the SIM doesn't like the minus in front of zero.
-        logging.debug(__name__ + ' : setting port %s voltage to %s V' % (port, target_voltage[port]))
-        
-        old[port] = self._get_voltage(port)
-        steps[port] = np.linspace(old[port], target_voltage[port], 2 + int(np.abs(target_voltage[port]-old[port])/stepsize))
-        done[port] = False
-      
-      for i in range(max( len(s) for s in steps.values() )):
-        for port in port_to_voltage.keys():
-          if done[port]: continue # This port is already done ramping
-
-          if np.isnan(old[port]): # previous value invalid?
-            old[port] = target_voltage[port]
-            done[port] = True
-      
-          if i < len(steps[port]):
-            self._write('SNDT %s,"VOLT %s"' % (port, steps[port][i]))
-            if i == len(steps[port]) - 1:
-              done[port] = True
-              if update_attribute_value:
-                self.update_value('port%d_voltage' % port, float(steps[port][i]))
-
-        time.sleep(delay)  # wait time between steps
-          
-      if self._retries_on_set_error > 0: # verify that the correct voltage was set
-        success = {}
-        for port in port_to_voltage.keys():
-          new_voltage = getattr(self, 'get_port%d_voltage' % port)()
-          success[port] = ( np.abs(new_voltage - target_voltage[port]) < 0.0005 )
-          if not success[port]:
-            logging.warn('Attempt #%d to set voltage to %g for port %d failed.' % (attempt, target_voltage[port], port))
-        if all(success.values()):
-          return
-        else:
-          time.sleep(.05*(1+attempt)) # go back to beginning and try again
-      else:
-        return # don't check for success
-
-    logging.warn('The desired output voltage %g for port %d was not set!' % (target_voltage[port], port))
-
-  def _set_voltage(self, port, voltage):
-    self.set_voltages({port: voltage}, update_attribute_value=False)
-  
-  def _set_PID_propotional_on(self,port,onoff):
-    if not self._ch_enabled[port-1]:
-      logging.warn('Port %d is disabled.' % port)
-      return
-    for attempt in range(np.max(( 1, self._retries_on_set_error ))):
-      try:
-        self._clear_output_buffer(port)
-        self._write('SNDT %s,"PCTL %s"' % (port,onoff))
-        logging.debug(__name__ + ' : setting port %s PID propotional on %s' % (port, onoff))
-      except Exception as e:
-        logging.warn('Attempt #%d to turn port %d propotional on SIM failed: %s' % (1+attempt, port, str(e)))
-        time.sleep( .5 )
-        self._clear_mainframe_output_buffer()
-        self._wait_until_input_read(port)
-        self._clear_output_buffer(port)
-        time.sleep( .5+attempt )
-    return
-  
-  def _get_PID_propotional_on(self,port):
-    if not self._ch_enabled[port-1]:
-      logging.warn('Port %d is disabled.' % port)
-      return np.nan
-    for attempt in range(np.max(( 1, self._retries_on_set_error ))):
-      try:
-        self._clear_output_buffer(port)
-        self._write('SNDT %s,"PCTL?"' % port)
-        r = self._ask('GETN? %s,80' % port)
-        logging.debug(__name__ + ' : getting port %s PID propotional on %s' % (port, r))
-        if (r[:2]!="#3"): 
-          raise Exception('Response %s is not in the expected format' % r)
-        
-        nbytes = int(r[2:5])
-
-        if (nbytes < 1):
-          time.sleep((1+attempt)*0.1)
-          continue
-        else:
-          bytes = r[5:5+nbytes].replace("\n","").replace("\r","")
-          logging.debug(__name__ + ' : parsed output on response: %s' % bytes)
-          if bytes == '0':
-            return False
-          else:
-            return True
-      except Exception as e:
-        logging.warn('Attempt #%d to turn port %d propotional on SIM failed: %s' % (1+attempt, port, str(e)))
-        time.sleep( .5 )
-        self._clear_mainframe_output_buffer()
-        self._wait_until_input_read(port)
-        self._clear_output_buffer(port)
-        time.sleep( .5+attempt )
-    return np.nan
-  
-  #######
-  # propotional gains
-  #####
-  
-  def _set_PID_propotional_gain(self,port,val):
-    if not self._ch_enabled[port-1]:
-      logging.warn('Port %d is disabled.' % port)
-      return
-    for attempt in range(np.max(( 1, self._retries_on_set_error ))):
-      try:
-        self._clear_output_buffer(port)
-        self._write('SNDT %s,"GAIN %s"' % (port,val))
-        logging.debug(__name__ + ' : setting port %s PID propotional gain %s' % (port, val))
-      except Exception as e:
-        logging.warn('Attempt #%d to set port %d propotional gain SIM failed: %s' % (1+attempt, port, str(e)))
-        time.sleep( .5 )
-        self._clear_mainframe_output_buffer()
-        self._wait_until_input_read(port)
-        self._clear_output_buffer(port)
-        time.sleep( .5+attempt )
-    return
-  
-  def _get_PID_propotional_gain(self,port):
-    if not self._ch_enabled[port-1]:
-      logging.warn('Port %d is disabled.' % port)
-      return np.nan
-    for attempt in range(np.max(( 1, self._retries_on_set_error ))):
-      try:
-        self._clear_output_buffer(port)
-        self._write('SNDT %s,"GAIN?"' % port)
-        r = self._ask('GETN? %s,80' % port)
-        logging.debug(__name__ + ' : getting port %s PID propotional on %s' % (port, r))
-        if (r[:2]!="#3"): 
-          raise Exception('Response %s is not in the expected format' % r)
-        
-        nbytes = int(r[2:5])
-
-        if (nbytes < 1):
-          time.sleep((1+attempt)*0.1)
-          continue
-        else:
-          bytes = r[5:5+nbytes].replace("\n","").replace("\r","")
-          logging.debug(__name__ + ' : parsed output on response: %s' % bytes)
-          return float(bytes)
-      except Exception as e:
-        logging.warn('Attempt #%d to turn port %d propotional on SIM failed: %s' % (1+attempt, port, str(e)))
-        time.sleep( .5 )
-        self._clear_mainframe_output_buffer()
-        self._wait_until_input_read(port)
-        self._clear_output_buffer(port)
-        time.sleep( .5+attempt )
-    return np.nan
-  
-  def _set_PID_integral_on(self,port,onoff):
-    if not self._ch_enabled[port-1]:
-      logging.warn('Port %d is disabled.' % port)
-      return
-    for attempt in range(np.max(( 1, self._retries_on_set_error ))):
-      try:
-        self._clear_output_buffer(port)
-        self._write('SNDT %s,"ICTL %s"' % (port,onoff))
-        logging.debug(__name__ + ' : setting port %s PID integral on %s' % (port, onoff))
-      except Exception as e:
-        logging.warn('Attempt #%d to turn port %d integral on SIM failed: %s' % (1+attempt, port, str(e)))
-        time.sleep( .5 )
-        self._clear_mainframe_output_buffer()
-        self._wait_until_input_read(port)
-        self._clear_output_buffer(port)
-        time.sleep( .5+attempt )
-    return
-  
-  def _get_PID_integral_on(self,port):
-    if not self._ch_enabled[port-1]:
-      logging.warn('Port %d is disabled.' % port)
-      return np.nan
-    for attempt in range(np.max(( 1, self._retries_on_set_error ))):
-      try:
-        self._clear_output_buffer(port)
-        self._write('SNDT %s,"ICTL?"' % port)
-        r = self._ask('GETN? %s,80' % port)
-        logging.debug(__name__ + ' : getting port %s PID integral on %s' % (port, r))
-        if (r[:2]!="#3"): 
-          raise Exception('Response %s is not in the expected format' % r)
-        
-        nbytes = int(r[2:5])
-
-        if (nbytes < 1):
-          time.sleep((1+attempt)*0.1)
-          continue
-        else:
-          bytes = r[5:5+nbytes].replace("\n","").replace("\r","")
-          logging.debug(__name__ + ' : parsed output on response: %s' % bytes)
-          if bytes == '0':
-            return False
-          else:
-            return True
-      except Exception as e:
-        logging.warn('Attempt #%d to turn port %d integral on SIM failed: %s' % (1+attempt, port, str(e)))
-        time.sleep( .5 )
-        self._clear_mainframe_output_buffer()
-        self._wait_until_input_read(port)
-        self._clear_output_buffer(port)
-        time.sleep( .5+attempt )
-    return np.nan
-  
-  #######
-  # integral gains
-  #####
-  
-  def _set_PID_integral_gain(self,port,val):
-    if not self._ch_enabled[port-1]:
-      logging.warn('Port %d is disabled.' % port)
-      return
-    for attempt in range(np.max(( 1, self._retries_on_set_error ))):
-      try:
-        self._clear_output_buffer(port)
-        self._write('SNDT %s,"INTG %s"' % (port,val))
-        logging.debug(__name__ + ' : setting port %s PID integral gain %s' % (port, val))
-      except Exception as e:
-        logging.warn('Attempt #%d to set port %d integral gain SIM failed: %s' % (1+attempt, port, str(e)))
-        time.sleep( .5 )
-        self._clear_mainframe_output_buffer()
-        self._wait_until_input_read(port)
-        self._clear_output_buffer(port)
-        time.sleep( .5+attempt )
-    return
-  
-  def _get_PID_integral_gain(self,port):
-    if not self._ch_enabled[port-1]:
-      logging.warn('Port %d is disabled.' % port)
-      return np.nan
-    for attempt in range(np.max(( 1, self._retries_on_set_error ))):
-      try:
-        self._clear_output_buffer(port)
-        self._write('SNDT %s,"INTG?"' % port)
-        r = self._ask('GETN? %s,80' % port)
-        logging.debug(__name__ + ' : getting port %s PID integral on %s' % (port, r))
-        if (r[:2]!="#3"): 
-          raise Exception('Response %s is not in the expected format' % r)
-        
-        nbytes = int(r[2:5])
-
-        if (nbytes < 1):
-          time.sleep((1+attempt)*0.1)
-          continue
-        else:
-          bytes = r[5:5+nbytes].replace("\n","").replace("\r","")
-          logging.debug(__name__ + ' : parsed output on response: %s' % bytes)
-          return float(bytes)
-      except Exception as e:
-        logging.warn('Attempt #%d to turn port %d integral on SIM failed: %s' % (1+attempt, port, str(e)))
-        time.sleep( .5 )
-        self._clear_mainframe_output_buffer()
-        self._wait_until_input_read(port)
-        self._clear_output_buffer(port)
-        time.sleep( .5+attempt )
-    return np.nan
-    
-    
-  def _set_PID_derivative_on(self,port,onoff):
-    if not self._ch_enabled[port-1]:
-      logging.warn('Port %d is disabled.' % port)
-      return
-    for attempt in range(np.max(( 1, self._retries_on_set_error ))):
-      try:
-        self._clear_output_buffer(port)
-        self._write('SNDT %s,"DCTL %s"' % (port,onoff))
-        logging.debug(__name__ + ' : setting port %s PID derivative on %s' % (port, onoff))
-      except Exception as e:
-        logging.warn('Attempt #%d to turn port %d derivative on SIM failed: %s' % (1+attempt, port, str(e)))
-        time.sleep( .5 )
-        self._clear_mainframe_output_buffer()
-        self._wait_until_input_read(port)
-        self._clear_output_buffer(port)
-        time.sleep( .5+attempt )
-    return
-  
-  def _get_PID_derivative_on(self,port):
-    if not self._ch_enabled[port-1]:
-      logging.warn('Port %d is disabled.' % port)
-      return np.nan
-    for attempt in range(np.max(( 1, self._retries_on_set_error ))):
-      try:
-        self._clear_output_buffer(port)
-        self._write('SNDT %s,"DCTL?"' % port)
-        r = self._ask('GETN? %s,80' % port)
-        logging.debug(__name__ + ' : getting port %s PID derivative on %s' % (port, r))
-        if (r[:2]!="#3"): 
-          raise Exception('Response %s is not in the expected format' % r)
-        
-        nbytes = int(r[2:5])
-
-        if (nbytes < 1):
-          time.sleep((1+attempt)*0.1)
-          continue
-        else:
-          bytes = r[5:5+nbytes].replace("\n","").replace("\r","")
-          logging.debug(__name__ + ' : parsed output on response: %s' % bytes)
-<<<<<<< HEAD
-          if bytes == '0':
-            return False
-          else:
-            return True
-=======
-          return bytes.strip().lower() in ['1', 'on']
->>>>>>> 620ee710
-      except Exception as e:
-        logging.warn('Attempt #%d to turn port %d derivative on SIM failed: %s' % (1+attempt, port, str(e)))
-        time.sleep( .5 )
-        self._clear_mainframe_output_buffer()
-        self._wait_until_input_read(port)
-        self._clear_output_buffer(port)
-        time.sleep( .5+attempt )
-    return np.nan
-  
-  #######
-  # derivative gains
-  #####
-  
-  def _set_PID_derivative_gain(self,port,val):
-    if not self._ch_enabled[port-1]:
-      logging.warn('Port %d is disabled.' % port)
-      return
-    for attempt in range(np.max(( 1, self._retries_on_set_error ))):
-      try:
-        self._clear_output_buffer(port)
-        self._write('SNDT %s,"DERV %s"' % (port,val))
-        logging.debug(__name__ + ' : setting port %s PID derivative gain %s' % (port, val))
-      except Exception as e:
-        logging.warn('Attempt #%d to set port %d derivative gain SIM failed: %s' % (1+attempt, port, str(e)))
-        time.sleep( .5 )
-        self._clear_mainframe_output_buffer()
-        self._wait_until_input_read(port)
-        self._clear_output_buffer(port)
-        time.sleep( .5+attempt )
-    return
-  
-  def _get_PID_derivative_gain(self,port):
-    if not self._ch_enabled[port-1]:
-      logging.warn('Port %d is disabled.' % port)
-      return np.nan
-    for attempt in range(np.max(( 1, self._retries_on_set_error ))):
-      try:
-        self._clear_output_buffer(port)
-        self._write('SNDT %s,"DERV?"' % port)
-        r = self._ask('GETN? %s,80' % port)
-        logging.debug(__name__ + ' : getting port %s PID derivative on %s' % (port, r))
-        if (r[:2]!="#3"): 
-          raise Exception('Response %s is not in the expected format' % r)
-        
-        nbytes = int(r[2:5])
-
-        if (nbytes < 1):
-          time.sleep((1+attempt)*0.1)
-          continue
-        else:
-          bytes = r[5:5+nbytes].replace("\n","").replace("\r","")
-          logging.debug(__name__ + ' : parsed output on response: %s' % bytes)
-          return float(bytes)
-      except Exception as e:
-        logging.warn('Attempt #%d to turn port %d derivative on SIM failed: %s' % (1+attempt, port, str(e)))
-        time.sleep( .5 )
-        self._clear_mainframe_output_buffer()
-        self._wait_until_input_read(port)
-        self._clear_output_buffer(port)
-        time.sleep( .5+attempt )
-    return np.nan
-  
-  def _set_PID_offset_on(self,port,onoff):
-    if not self._ch_enabled[port-1]:
-      logging.warn('Port %d is disabled.' % port)
-      return
-    for attempt in range(np.max(( 1, self._retries_on_set_error ))):
-      try:
-        self._clear_output_buffer(port)
-        self._write('SNDT %s,"OCTL %s"' % (port,onoff))
-        logging.debug(__name__ + ' : setting port %s PID offset on %s' % (port, onoff))
-      except Exception as e:
-        logging.warn('Attempt #%d to turn port %d offset on SIM failed: %s' % (1+attempt, port, str(e)))
-        time.sleep( .5 )
-        self._clear_mainframe_output_buffer()
-        self._wait_until_input_read(port)
-        self._clear_output_buffer(port)
-        time.sleep( .5+attempt )
-    return
-  
-  def _get_PID_offset_on(self,port):
-    if not self._ch_enabled[port-1]:
-      logging.warn('Port %d is disabled.' % port)
-      return np.nan
-    for attempt in range(np.max(( 1, self._retries_on_set_error ))):
-      try:
-        self._clear_output_buffer(port)
-        self._write('SNDT %s,"OCTL?"' % port)
-        r = self._ask('GETN? %s,80' % port)
-        logging.debug(__name__ + ' : getting port %s PID offset on %s' % (port, r))
-        if (r[:2]!="#3"): 
-          raise Exception('Response %s is not in the expected format' % r)
-        
-        nbytes = int(r[2:5])
-
-        if (nbytes < 1):
-          time.sleep((1+attempt)*0.1)
-          continue
-        else:
-          bytes = r[5:5+nbytes].replace("\n","").replace("\r","")
-          logging.debug(__name__ + ' : parsed output on response: %s' % bytes)
-          if bytes == '0':
-            return False
-          else:
-            return True
-      except Exception as e:
-        logging.warn('Attempt #%d to turn port %d offset on SIM failed: %s' % (1+attempt, port, str(e)))
-        time.sleep( .5 )
-        self._clear_mainframe_output_buffer()
-        self._wait_until_input_read(port)
-        self._clear_output_buffer(port)
-        time.sleep( .5+attempt )
-    return np.nan
-  
-  #######
-  # offset gains
-  #####
-  
-  def _set_PID_offset_gain(self,port,val):
-    if not self._ch_enabled[port-1]:
-      logging.warn('Port %d is disabled.' % port)
-      return
-    for attempt in range(np.max(( 1, self._retries_on_set_error ))):
-      try:
-        self._clear_output_buffer(port)
-        self._write('SNDT %s,"OFST %s"' % (port,val))
-        logging.debug(__name__ + ' : setting port %s PID offset gain %s' % (port, val))
-      except Exception as e:
-        logging.warn('Attempt #%d to set port %d offset gain SIM failed: %s' % (1+attempt, port, str(e)))
-        time.sleep( .5 )
-        self._clear_mainframe_output_buffer()
-        self._wait_until_input_read(port)
-        self._clear_output_buffer(port)
-        time.sleep( .5+attempt )
-    return
-  
-  def _get_PID_offset_gain(self,port):
-    if not self._ch_enabled[port-1]:
-      logging.warn('Port %d is disabled.' % port)
-      return np.nan
-    for attempt in range(np.max(( 1, self._retries_on_set_error ))):
-      try:
-        self._clear_output_buffer(port)
-        self._write('SNDT %s,"OFST?"' % port)
-        r = self._ask('GETN? %s,80' % port)
-        logging.debug(__name__ + ' : getting port %s PID offset on %s' % (port, r))
-        if (r[:2]!="#3"): 
-          raise Exception('Response %s is not in the expected format' % r)
-        
-        nbytes = int(r[2:5])
-
-        if (nbytes < 1):
-          time.sleep((1+attempt)*0.1)
-          continue
-        else:
-          bytes = r[5:5+nbytes].replace("\n","").replace("\r","")
-          logging.debug(__name__ + ' : parsed output on response: %s' % bytes)
-          return float(bytes)
-      except Exception as e:
-        logging.warn('Attempt #%d to turn port %d offset on SIM failed: %s' % (1+attempt, port, str(e)))
-        time.sleep( .5 )
-        self._clear_mainframe_output_buffer()
-        self._wait_until_input_read(port)
-        self._clear_output_buffer(port)
-        time.sleep( .5+attempt )
-    return np.nan
-				
-	
-  
-  def _set_PID_manual_output_on(self,port,onoff):
-    if not self._ch_enabled[port-1]:
-      logging.warn('Port %d is disabled.' % port)
-      return
-    for attempt in range(np.max(( 1, self._retries_on_set_error ))):
-      try:
-        self._clear_output_buffer(port)
-        self._write('SNDT %s,"AMAN %s"' % (port,onoff))
-        logging.debug(__name__ + ' : setting port %s PID manual_output on %s' % (port, onoff))
-      except Exception as e:
-        logging.warn('Attempt #%d to turn port %d manual_output on SIM failed: %s' % (1+attempt, port, str(e)))
-        time.sleep( .5 )
-        self._clear_mainframe_output_buffer()
-        self._wait_until_input_read(port)
-        self._clear_output_buffer(port)
-        time.sleep( .5+attempt )
-    return
-  
-  def _get_PID_manual_output_on(self,port):
-    if not self._ch_enabled[port-1]:
-      logging.warn('Port %d is disabled.' % port)
-      return np.nan
-    for attempt in range(np.max(( 1, self._retries_on_set_error ))):
-      try:
-        self._clear_output_buffer(port)
-        self._write('SNDT %s,"AMAN?"' % port)
-        r = self._ask('GETN? %s,80' % port)
-        logging.debug(__name__ + ' : getting port %s PID manual_output on %s' % (port, r))
-        if (r[:2]!="#3"): 
-          raise Exception('Response %s is not in the expected format' % r)
-        
-        nbytes = int(r[2:5])
-
-        if (nbytes < 1):
-          time.sleep((1+attempt)*0.1)
-          continue
-        else:
-          bytes = r[5:5+nbytes].replace("\n","").replace("\r","")
-          logging.debug(__name__ + ' : parsed output on response: %s' % bytes)
-          if bytes == '0':
-            return False
-          else:
-            return True
-      except Exception as e:
-        logging.warn('Attempt #%d to turn port %d manual_output on SIM failed: %s' % (1+attempt, port, str(e)))
-        time.sleep( .5 )
-        self._clear_mainframe_output_buffer()
-        self._wait_until_input_read(port)
-        self._clear_output_buffer(port)
-        time.sleep( .5+attempt )
-    return np.nan
-  
-  #######
-  # manual_outputs
-  #####
-  
-  def _set_PID_manual_output(self,port,val):
-    if not self._ch_enabled[port-1]:
-      logging.warn('Port %d is disabled.' % port)
-      return
-    for attempt in range(np.max(( 1, self._retries_on_set_error ))):
-      try:
-        self._clear_output_buffer(port)
-        self._write('SNDT %s,"MOUT %s"' % (port,val))
-        logging.debug(__name__ + ' : setting port %s PID manual_output  %s' % (port, val))
-      except Exception as e:
-        logging.warn('Attempt #%d to set port %d manual_output  SIM failed: %s' % (1+attempt, port, str(e)))
-        time.sleep( .5 )
-        self._clear_mainframe_output_buffer()
-        self._wait_until_input_read(port)
-        self._clear_output_buffer(port)
-        time.sleep( .5+attempt )
-    return
-  
-  def _get_PID_manual_output(self,port):
-    if not self._ch_enabled[port-1]:
-      logging.warn('Port %d is disabled.' % port)
-      return np.nan
-    for attempt in range(np.max(( 1, self._retries_on_set_error ))):
-      try:
-        self._clear_output_buffer(port)
-        self._write('SNDT %s,"MOUT?"' % port)
-        r = self._ask('GETN? %s,80' % port)
-        logging.debug(__name__ + ' : getting port %s PID manual_output on %s' % (port, r))
-        if (r[:2]!="#3"): 
-          raise Exception('Response %s is not in the expected format' % r)
-        
-        nbytes = int(r[2:5])
-
-        if (nbytes < 1):
-          time.sleep((1+attempt)*0.1)
-          continue
-        else:
-          bytes = r[5:5+nbytes].replace("\n","").replace("\r","")
-          logging.debug(__name__ + ' : parsed output on response: %s' % bytes)
-          return float(bytes)
-      except Exception as e:
-        logging.warn('Attempt #%d to turn port %d manual_output on SIM failed: %s' % (1+attempt, port, str(e)))
-        time.sleep( .5 )
-        self._clear_mainframe_output_buffer()
-        self._wait_until_input_read(port)
-        self._clear_output_buffer(port)
-        time.sleep( .5+attempt )
-    return np.nan
-	
-  #######
-  # upper_limit
-  #####
-  
-  def _set_PID_upper_limit(self,port,val):
-    if not self._ch_enabled[port-1]:
-      logging.warn('Port %d is disabled.' % port)
-      return
-    llimit = self._get_PID_lower_limit(port)
-    if val < llimit:
-      logging.warn('Lower limit larger than upper limit.')
-      return
-    for attempt in range(np.max(( 1, self._retries_on_set_error ))):
-      try:
-        self._clear_output_buffer(port)
-        self._write('SNDT %s,"ULIM %s"' % (port,val))
-        logging.debug(__name__ + ' : setting port %s PID manual_output  %s' % (port, val))
-      except Exception as e:
-        logging.warn('Attempt #%d to set port %d manual_output  SIM failed: %s' % (1+attempt, port, str(e)))
-        time.sleep( .5 )
-        self._clear_mainframe_output_buffer()
-        self._wait_until_input_read(port)
-        self._clear_output_buffer(port)
-        time.sleep( .5+attempt )
-    return
-  
-  def _get_PID_upper_limit(self,port):
-    if not self._ch_enabled[port-1]:
-      logging.warn('Port %d is disabled.' % port)
-      return np.nan
-    for attempt in range(np.max(( 1, self._retries_on_set_error ))):
-      try:
-        self._clear_output_buffer(port)
-        self._write('SNDT %s,"ULIM?"' % port)
-        r = self._ask('GETN? %s,80' % port)
-        logging.debug(__name__ + ' : getting port %s PID upper_limit %s' % (port, r))
-        if (r[:2]!="#3"): 
-          raise Exception('Response %s is not in the expected format' % r)
-        
-        nbytes = int(r[2:5])
-
-        if (nbytes < 1):
-          time.sleep((1+attempt)*0.1)
-          continue
-        else:
-          bytes = r[5:5+nbytes].replace("\n","").replace("\r","")
-          logging.debug(__name__ + ' : parsed output on response: %s' % bytes)
-          return float(bytes)
-      except Exception as e:
-        logging.warn('Attempt #%d to turn port %d upper limit on SIM failed: %s' % (1+attempt, port, str(e)))
-        time.sleep( .5 )
-        self._clear_mainframe_output_buffer()
-        self._wait_until_input_read(port)
-        self._clear_output_buffer(port)
-        time.sleep( .5+attempt )
-    return np.nan
-	
-  
-  #######
-  # lower limits
-  #####
-  
-  def _set_PID_lower_limit(self,port,val):
-    if not self._ch_enabled[port-1]:
-      logging.warn('Port %d is disabled.' % port)
-      return
-    ulimit = self._get_PID_upper_limit(port)
-    if ulimit < val:
-      logging.warn('Lower limit larger than upper limit.')
-      return
-    for attempt in range(np.max(( 1, self._retries_on_set_error ))):
-      try:
-        self._clear_output_buffer(port)
-        self._write('SNDT %s,"LLIM %s"' % (port,val))
-        logging.debug(__name__ + ' : setting port %s PID lower limit  %s' % (port, val))
-      except Exception as e:
-        logging.warn('Attempt #%d to set port %d lower limit  SIM failed: %s' % (1+attempt, port, str(e)))
-        time.sleep( .5 )
-        self._clear_mainframe_output_buffer()
-        self._wait_until_input_read(port)
-        self._clear_output_buffer(port)
-        time.sleep( .5+attempt )
-    return
-  
-  def _get_PID_lower_limit(self,port):
-    if not self._ch_enabled[port-1]:
-      logging.warn('Port %d is disabled.' % port)
-      return np.nan
-    for attempt in range(np.max(( 1, self._retries_on_set_error ))):
-      try:
-        self._clear_output_buffer(port)
-        self._write('SNDT %s,"LLIM?"' % port)
-        r = self._ask('GETN? %s,80' % port)
-        logging.debug(__name__ + ' : getting port %s PID manual_output on %s' % (port, r))
-        if (r[:2]!="#3"): 
-          raise Exception('Response %s is not in the expected format' % r)
-        
-        nbytes = int(r[2:5])
-
-        if (nbytes < 1):
-          time.sleep((1+attempt)*0.1)
-          continue
-        else:
-          bytes = r[5:5+nbytes].replace("\n","").replace("\r","")
-          logging.debug(__name__ + ' : parsed output on response: %s' % bytes)
-          return float(bytes)
-      except Exception as e:
-        logging.warn('Attempt #%d to turn port %d manual_output on SIM failed: %s' % (1+attempt, port, str(e)))
-        time.sleep( .5 )
-        self._clear_mainframe_output_buffer()
-        self._wait_until_input_read(port)
-        self._clear_output_buffer(port)
-        time.sleep( .5+attempt )
-    return np.nan
-	
-  
-  
-  def _get_voltage(self, port):
-    if not self._ch_enabled[port-1]:
-      logging.warn('Port %d is disabled.' % port)
-      return np.nan
-    
-    for attempt in range(3):
-      try:
-        self._clear_output_buffer(port)
-        self._write('SNDT %s,"VOLT?"' % port)
-        r = self._ask('GETN? %s,80' % port)
-        logging.debug(__name__ + ' : getting port %s voltage: %s' % (port, r))
-      
-        if (r[:2]!="#3"): raise Exception('Response %s is not in the expected format' % r)
-        
-        nbytes = int(r[2:5])
-
-        if (nbytes < 1):
-          time.sleep((1+attempt)*0.1)
-          continue
-        else:
-          bytes = r[5:5+nbytes].replace("\n","").replace("\r","")
-          logging.debug(__name__ + ' : parsed voltage response: %s' % bytes)
-          return float(bytes)
-      except Exception as e:
-        logging.warn('Attempt #%d to get port %d voltage from SIM failed: %s' % (1+attempt, port, str(e)))
-        time.sleep( .5 )
-        self._clear_mainframe_output_buffer()
-        self._wait_until_input_read(port)
-        self._clear_output_buffer(port)
-        time.sleep( .5+attempt )
-    
-    msg = "WARN: Could not get voltage for port %u." % port
-    logging.warn(msg)
-    return np.nan
-
-  def _set_on(self, port, val):
-    if not self._ch_enabled[port-1]:
-      logging.warn('Port %d is disabled.' % port)
-      return
-
-    logging.debug(__name__ + ' : setting port %s output to %s' % (port, val))
-    
-    for attempt in range(np.max(( 1, self._retries_on_set_error ))):
-      self._write('SNDT %s,"EXON %s"' % (port, int(val)))
-      
-      if self._retries_on_set_error > 0: # verify that the correct state was set
-        new_val = getattr(self, 'get_port%d_on' % port)()
-        if bool(new_val) == bool(val):
-          return # success
-        logging.warn('Attempt #%d to set output = %s for port %d failed.' % (attempt, str(val), port))
-        time.sleep(.5*(1+attempt))
-
-    logging.warn('The desired output state %s for port %d was not set!' % (str(val), port))
-
-  def _get_on(self, port):
-    if not self._ch_enabled[port-1]:
-      logging.warn('Port %d is disabled.' % port)
-      return False
-
-    for attempt in range(3):
-      try:
-        self._clear_output_buffer(port)
-        self._write('SNDT %s,"EXON?"' % port)
-        r = self._ask('GETN? %s,80' % port)
-        logging.debug(__name__ + ' : getting port %s output state: %s' % (port, r))
-      
-        if (r[:2]!="#3"): raise Exception('Response %s is not in the expected format' % r)
-      
-        nbytes = int(r[2:5])
-
-        if (nbytes < 1):
-          time.sleep((1+attempt)*0.1)
-          continue
-        else:
-          bytes = r[5:5+nbytes].replace("\n","").replace("\r","")
-          logging.debug(__name__ + ' : parsed output on response: %s' % bytes)
-          return bool(bytes)
-      except Exception as e:
-        logging.warn('Attempt #%d to get port %d "on" status from SIM failed: %s' % (1+attempt, port, str(e)))
-        time.sleep( .5 )
-        self._clear_mainframe_output_buffer()
-        self._wait_until_input_read(port)
-        self._clear_output_buffer(port)
-        time.sleep( .5+attempt )
-
-    msg = "Could not determine whether port %u is on." % port
-    logging.warn(msg)
-    return False
-
-  def set_port_voltage(self, port, voltage):
-    if not isinstance(port, int):
-      raise Exception('port must be specified as an integer, not %s.' % str(port))
-    if port < 1 or port > 8:
-      raise Exception('port must be between 1 and 8, not %s.' % str(port))
-    getattr(self, 'set_port%s_voltage' % str(port))(voltage)
-
-  def get_port_voltage(self, port):
-    if not isinstance(port, int):
-      raise Exception('port must be specified as an integer, not %s.' % str(port))
-    if port < 1 or port > 8:
-      raise Exception('port must be between 1 and 8, not %s.' % str(port))
-    return getattr(self, 'get_port%s_voltage' % str(port))()
-
-  def set_port_on(self, port, val):
-    if not isinstance(port, int):
-      raise Exception('port must be specified as an integer, not %s.' % str(port))
-    if port < 1 or port > 8:
-      raise Exception('port must be between 1 and 8, not %s.' % str(port))
-    getattr(self, 'set_port%s_on' % str(port))(val)
-
-  def get_port_on(self, port):
-    if not isinstance(port, int):
-      raise Exception('port must be specified as an integer, not %s.' % str(port))
-    if port < 1 or port > 8:
-      raise Exception('port must be between 1 and 8, not %s.' % str(port))
-    return getattr(self, 'get_port%s_on' % str(port))()
-  
-  def set_port_PID_propotional_on(self, port, onoff):
-    if not isinstance(port, int):
-      raise Exception('port must be specified as an integer, not %s.' % str(port))
-    if port < 1 or port > 8:
-      raise Exception('port must be between 1 and 8, not %s.' % str(port))
-    getattr(self, 'set_port%s_PID_propotional_on' % str(port))(onoff)
-  
-  def get_port_PID_propotional_on(self, port):
-    if not isinstance(port, int):
-      raise Exception('port must be specified as an integer, not %s.' % str(port))
-    if port < 1 or port > 8:
-      raise Exception('port must be between 1 and 8, not %s.' % str(port))
-    getattr(self, 'get_port%s_PID_propotional_on' % str(port))()
-  
-  def set_port_PID_propotional_gain(self, port, val):
-    if not isinstance(port, int):
-      raise Exception('port must be specified as an integer, not %s.' % str(port))
-    if port < 1 or port > 8:
-      raise Exception('port must be between 1 and 8, not %s.' % str(port))
-    getattr(self, 'set_port%s_PID_propotional_gain' % str(port))(val)
-  
-  def get_port_PID_propotional_gain(self, port):
-    if not isinstance(port, int):
-      raise Exception('port must be specified as an integer, not %s.' % str(port))
-    if port < 1 or port > 8:
-      raise Exception('port must be between 1 and 8, not %s.' % str(port))
-    getattr(self, 'get_port%s_PID_propotional_gain' % str(port))()
-  
-  def set_port_PID_integral_on(self, port, onoff):
-    if not isinstance(port, int):
-      raise Exception('port must be specified as an integer, not %s.' % str(port))
-    if port < 1 or port > 8:
-      raise Exception('port must be between 1 and 8, not %s.' % str(port))
-    getattr(self, 'set_port%s_PID_integral_on' % str(port))(onoff)
-  
-  def get_port_PID_integral_on(self, port):
-    if not isinstance(port, int):
-      raise Exception('port must be specified as an integer, not %s.' % str(port))
-    if port < 1 or port > 8:
-      raise Exception('port must be between 1 and 8, not %s.' % str(port))
-    getattr(self, 'get_port%s_PID_integral_on' % str(port))()
-  
-  def set_port_PID_integral_gain(self, port, val):
-    if not isinstance(port, int):
-      raise Exception('port must be specified as an integer, not %s.' % str(port))
-    if port < 1 or port > 8:
-      raise Exception('port must be between 1 and 8, not %s.' % str(port))
-    getattr(self, 'set_port%s_PID_integral_gain' % str(port))(val)
-  
-  def get_port_PID_integral_gain(self, port):
-    if not isinstance(port, int):
-      raise Exception('port must be specified as an integer, not %s.' % str(port))
-    if port < 1 or port > 8:
-      raise Exception('port must be between 1 and 8, not %s.' % str(port))
-    getattr(self, 'get_port%s_PID_integral_gain' % str(port))()
-    
-  def set_port_PID_derivative_on(self, port, onoff):
-    if not isinstance(port, int):
-      raise Exception('port must be specified as an integer, not %s.' % str(port))
-    if port < 1 or port > 8:
-      raise Exception('port must be between 1 and 8, not %s.' % str(port))
-    getattr(self, 'set_port%s_PID_derivative_on' % str(port))(onoff)
-  
-  def get_port_PID_derivative_on(self, port):
-    if not isinstance(port, int):
-      raise Exception('port must be specified as an integer, not %s.' % str(port))
-    if port < 1 or port > 8:
-      raise Exception('port must be between 1 and 8, not %s.' % str(port))
-    getattr(self, 'get_port%s_PID_derivative_on' % str(port))()
-  
-  def set_port_PID_derivative_gain(self, port, val):
-    if not isinstance(port, int):
-      raise Exception('port must be specified as an integer, not %s.' % str(port))
-    if port < 1 or port > 8:
-      raise Exception('port must be between 1 and 8, not %s.' % str(port))
-    getattr(self, 'set_port%s_PID_derivative_gain' % str(port))(val)
-  
-  def get_port_PID_derivative_gain(self, port):
-    if not isinstance(port, int):
-      raise Exception('port must be specified as an integer, not %s.' % str(port))
-    if port < 1 or port > 8:
-      raise Exception('port must be between 1 and 8, not %s.' % str(port))
-    getattr(self, 'get_port%s_PID_derivative_gain' % str(port))()
-  
-  def set_port_PID_offset_on(self, port, onoff):
-    if not isinstance(port, int):
-      raise Exception('port must be specified as an integer, not %s.' % str(port))
-    if port < 1 or port > 8:
-      raise Exception('port must be between 1 and 8, not %s.' % str(port))
-    getattr(self, 'set_port%s_PID_offset_on' % str(port))(onoff)
-  
-  def get_port_PID_offset_on(self, port):
-    if not isinstance(port, int):
-      raise Exception('port must be specified as an integer, not %s.' % str(port))
-    if port < 1 or port > 8:
-      raise Exception('port must be between 1 and 8, not %s.' % str(port))
-    getattr(self, 'get_port%s_PID_offset_on' % str(port))()
-  
-  def set_port_PID_offset_gain(self, port, val):
-    if not isinstance(port, int):
-      raise Exception('port must be specified as an integer, not %s.' % str(port))
-    if port < 1 or port > 8:
-      raise Exception('port must be between 1 and 8, not %s.' % str(port))
-    getattr(self, 'set_port%s_PID_offset_gain' % str(port))(val)
-  
-  def get_port_PID_offset_gain(self, port):
-    if not isinstance(port, int):
-      raise Exception('port must be specified as an integer, not %s.' % str(port))
-    if port < 1 or port > 8:
-      raise Exception('port must be between 1 and 8, not %s.' % str(port))
-    getattr(self, 'get_port%s_PID_offset_gain' % str(port))()
-  
-  def set_port_PID_manual_output_on(self, port, onoff):
-    if not isinstance(port, int):
-      raise Exception('port must be specified as an integer, not %s.' % str(port))
-    if port < 1 or port > 8:
-      raise Exception('port must be between 1 and 8, not %s.' % str(port))
-    getattr(self, 'set_port%s_PID_manual_output_on' % str(port))(onoff)
-  
-  def get_port_PID_manual_output_on(self, port):
-    if not isinstance(port, int):
-      raise Exception('port must be specified as an integer, not %s.' % str(port))
-    if port < 1 or port > 8:
-      raise Exception('port must be between 1 and 8, not %s.' % str(port))
-    getattr(self, 'get_port%s_PID_manual_output_on' % str(port))()
-  
-  def set_port_PID_manual_output(self, port, val):
-    if not isinstance(port, int):
-      raise Exception('port must be specified as an integer, not %s.' % str(port))
-    if port < 1 or port > 8:
-      raise Exception('port must be between 1 and 8, not %s.' % str(port))
-    getattr(self, 'set_port%s_PID_manual_output' % str(port))(val)
-  
-  def get_port_PID_manual_output(self, port):
-    if not isinstance(port, int):
-      raise Exception('port must be specified as an integer, not %s.' % str(port))
-    if port < 1 or port > 8:
-      raise Exception('port must be between 1 and 8, not %s.' % str(port))
-    getattr(self, 'get_port%s_PID_manual_output' % str(port))()
-    
-  def set_port_PID_upper_limit(self, port, onoff):
-    if not isinstance(port, int):
-      raise Exception('port must be specified as an integer, not %s.' % str(port))
-    if port < 1 or port > 8:
-      raise Exception('port must be between 1 and 8, not %s.' % str(port))
-    getattr(self, 'set_port%s_PID_upper_limit' % str(port))(onoff)
-  
-  def get_port_PID_upper_limit(self, port):
-    if not isinstance(port, int):
-      raise Exception('port must be specified as an integer, not %s.' % str(port))
-    if port < 1 or port > 8:
-      raise Exception('port must be between 1 and 8, not %s.' % str(port))
-    getattr(self, 'get_port%s_PID_upper_limit' % str(port))()
-  
-  def set_port_PID_lower_limit(self, port, val):
-    if not isinstance(port, int):
-      raise Exception('port must be specified as an integer, not %s.' % str(port))
-    if port < 1 or port > 8:
-      raise Exception('port must be between 1 and 8, not %s.' % str(port))
-    getattr(self, 'set_port%s_PID_lower_limit' % str(port))(val)
-  
-  def get_port_PID_lower_limit(self, port):
-    if not isinstance(port, int):
-      raise Exception('port must be specified as an integer, not %s.' % str(port))
-    if port < 1 or port > 8:
-      raise Exception('port must be between 1 and 8, not %s.' % str(port))
-    getattr(self, 'get_port%s_PID_lower_limit' % str(port))()
-  
-  def do_set_ramp_stepsize(self, stepsize):
-    self._ramp_stepsize = stepsize
-  def do_get_ramp_stepsize(self):
-    return self._ramp_stepsize
-
-  def do_set_ramp_delaytime(self, delay):
-    if delay < self._min_time_between_commands:
-      logging.warn("Effective The ramp delay time is limited to >= %g ms due to communication speed limitations." % (self._min_time_between_commands * 1e3))
-    self._ramp_delaytime = delay
-  def do_get_ramp_delaytime(self):
-    return self._ramp_delaytime
-    
-  def do_set_retries_on_set_error(self, retries):
-    '''
-    This command sets the number of retries in case setting the voltage or output state fails.
-    If set to zero, the final output voltage/state is not checked after a set operation!
-    
-    Input:
-        channel (int) : the port
-        state (bool) : on (True) or off (False)
-
-    Output:
-        None
-    '''
-    self._retries_on_set_error = retries
-  def do_get_retries_on_set_error(self):
-    '''
-    This command sets the number of retries in case setting the voltage or output state fails.
-    If set to zero, the final output voltage/state is not checked after a set operation!
-    '''
-    return self._retries_on_set_error
-
-  def do_set_voltage(self, voltage, channel):
-    self._set_voltage(channel, voltage)
-  def do_get_voltage(self, channel):
-    return self._get_voltage(channel)
-  def do_set_PID_propotional_on(self, onoff, channel):
-    self._set_PID_propotional_on(channel,onoff)
-  def do_get_PID_propotional_on(self, channel):
-    return self._get_PID_propotional_on(channel)
-  def do_set_PID_propotional_gain(self, val, channel):
-    self._set_PID_propotional_gain(channel,val)
-  def do_get_PID_propotional_gain(self, channel):
-    return self._get_PID_propotional_gain(channel)
-  def do_set_PID_integral_on(self, onoff, channel):
-    self._set_PID_integral_on(channel,onoff)
-  def do_get_PID_integral_on(self, channel):
-    return self._get_PID_integral_on(channel)
-  def do_set_PID_integral_gain(self, val, channel):
-    self._set_PID_integral_gain(channel,val)
-  def do_get_PID_integral_gain(self, channel):
-    return self._get_PID_integral_gain(channel)
-  def do_set_PID_derivative_on(self, onoff, channel):
-    self._set_PID_derivative_on(channel,onoff)
-  def do_get_PID_derivative_on(self, channel):
-    return self._get_PID_derivative_on(channel)
-  def do_set_PID_derivative_gain(self, val, channel):
-    self._set_PID_derivative_gain(channel,val)
-  def do_get_PID_derivative_gain(self, channel):
-    return self._get_PID_derivative_gain(channel)
-  def do_set_PID_offset_on(self, onoff, channel):
-    self._set_PID_offset_on(channel,onoff)
-  def do_get_PID_offset_on(self, channel):
-    return self._get_PID_offset_on(channel)
-  def do_set_PID_offset_gain(self, val, channel):
-    self._set_PID_offset_gain(channel,val)
-  def do_get_PID_offset_gain(self, channel):
-    return self._get_PID_offset_gain(channel)
-  def do_set_PID_manual_output_on(self, onoff, channel):
-    self._set_PID_manual_output_on(channel,onoff)
-  def do_get_PID_manual_output_on(self, channel):
-    return self._get_PID_manual_output_on(channel)
-  def do_set_PID_manual_output(self, val, channel):
-    self._set_PID_manual_output(channel,val)
-  def do_get_PID_manual_output(self, channel):
-    return self._get_PID_manual_output(channel)
-  def do_set_PID_upper_limit(self, onoff, channel):
-    self._set_PID_upper_limit(channel,onoff)
-  def do_get_PID_upper_limit(self, channel):
-    return self._get_PID_upper_limit(channel)
-  def do_set_PID_lower_limit(self, val, channel):
-    self._set_PID_lower_limit(channel,val)
-  def do_get_PID_lower_limit(self, channel):
-    return self._get_PID_lower_limit(channel)    
-    
-  
-  def do_set_on(self, val, channel):
-    '''
-    This command sets the output state of the port.
-    Input:
-        channel (int) : the port
-        state (bool) : on (True) or off (False)
-
-    Output:
-        None
-    '''
-    self._set_on(channel, val)
-
-  def do_get_on(self, channel):
-    '''
-    This command gets the output state of the port.
-    Input:
-        channel (int) : the queried port
-
-    Output:
-        state (int) : on (1) or off (0)
-    '''
-    return self._get_on(channel)
-      
-  def do_set_enabled(self, state, channel):
-    '''
-    This command sets the enabled state of the port.
-    Input:
-        channel (int) : the port
-        state (bool) : on (True) or off (False)
-
-    Output:
-        None
-    '''
-    logging.debug(__name__ + ' : Set port %d enabled state = %s.' % (channel, state))
-    if state:
-      self._ch_enabled[channel-1] = True
-    else:
-      self._ch_enabled[channel-1] = False
-
-  def do_get_enabled(self, channel):
-    '''
-    This command gets the enabled state of the port.
-    Input:
-        channel (int) : the queried port
-
-    Output:
-        state (int) : on (1) or off (0)
-    '''
-    return self._ch_enabled[channel-1]
-
-  def do_get_idn(self, channel):
-    '''
-    This command gets the *IDN? response string from the specified port.
-    Input:
-        channel (int) : the queried port
-
-    Output:
-        IDN (string)
-    '''
-    #self._clear_mainframe_output_buffer()
-    time.sleep(.2)
-    self._clear_output_buffer(channel)
-    self._write('SNDT %s,"*IDN?"' % channel)
-    r = self._ask('GETN? %s,80' % channel)
-    
-    if (r[:2]!="#3"): raise Exception('Response %s is not in the expected format' % r)
-        
-    nbytes = int(r[2:5])
-    bytes = r[5:5+nbytes].replace("\n","").replace("\r","")
-
-    logging.info('SIM900 port %d IDN: %s' % (channel, bytes))
-
-    return bytes
-
-  def do_get_battery_status(self, channel):
-    '''
-    This command gets the battery state of the specified port.
-    Input:
-        channel (int) : the queried port
-
-    Output:
-        battery state (string)
-    '''
-    for attempt in range(1):
-      try:
-        self._clear_output_buffer(channel)
-        self._write('SNDT %s,"BATS?"' % channel)
-        r = self._ask('GETN? %s,80' % channel)
-        
-        logging.debug(__name__ + ' : getting port %d battery state: %s' % (channel, r))
-      
-        if (r[:2]!="#3"): raise Exception('Response %s is not in the expected format' % r)
-      
-        nbytes = int(r[2:5])
-        bytes = r[5:5+nbytes].replace("\n","").replace("\r","")
-        
-        bytes = bytes.split(',')
-        if len(bytes) != 3: raise Exception('Response %s is not in the expected format' % r)
-        
-        #logging.debug('Status bytes: %s' % str(bytes))
-        
-        for i in range(2):
-          if bytes[i] == '1': bytes[i] = "used"
-          if bytes[i] == '2': bytes[i] = "charging"
-          if bytes[i] == '3': bytes[i] = "standby"
-        if bytes[2] == '0': bytes[2] = "no"
-        if bytes[2] == '1': bytes[2] = "yes"
-        # otherwise leave the status byte as is (should always be one of the above though)
-        
-        return "A=%s, B=%s, service_required=%s" % tuple(bytes)
-        
-      except Exception as e:
-        logging.warn('Attempt #%d to get port %d battery state from SIM failed: %s' % (1+attempt, channel, str(e)))
-        time.sleep( .5 )
-        self._clear_mainframe_output_buffer()
-        self._wait_until_input_read(channel)
-        self._clear_output_buffer(channel)
-        time.sleep( .5+attempt )
+# SIM_900.py, Stanford Research 900 Mainframe (for SIM928 voltage sources) driver
+# Kuan Yen Tan <kuan.tan@aalto.fi>, 2012
+# Joonas Govenius <joonas.govenius@aalto.fi>, 2013
+#
+# This program is free software; you can redistribute it and/or modify
+# it under the terms of the GNU General Public License as published by
+# the Free Software Foundation; either version 2 of the License, or
+# (at your option) any later version.
+#
+# This program is distributed in the hope that it will be useful,
+# but WITHOUT ANY WARRANTY; without even the implied warranty of
+# MERCHANTABILITY or FITNESS FOR A PARTICULAR PURPOSE.  See the
+# GNU General Public License for more details.
+#
+# You should have received a copy of the GNU General Public License
+# along with this program; if not, write to the Free Software
+# Foundation, Inc., 51 Franklin St, Fifth Floor, Boston, MA  02110-1301  USA
+
+from instrument import Instrument
+import visa
+import types
+import logging
+import time
+import numpy as np
+
+class SIM900(Instrument):
+  '''
+  Driver for SIM900 mainframe from Stanford Research Systems.
+  Only SIM928 voltage source modules are supported.
+
+  Usage:
+  Initialize with
+  <name> = instruments.create('name', 'SIM900', address='<GPIB address>',
+      reset=<bool>)
+  '''
+
+  def __init__(self, name, address, reset=False):
+    '''
+    Initializes the SIM900.
+
+    Input:
+        name (string)    : name of the instrument
+        address (string) : GPIB address
+        reset (bool)     : resets to default values, default=false
+
+    Output:
+        None
+    '''
+    logging.info(__name__ + ' : Initializing instrument SIM900')
+    Instrument.__init__(self, name, tags=['physical'])
+    self._address = address
+    self._visainstrument = visa.instrument(self._address, timeout=2.)
+    
+    self._last_communication_time = time.time()
+    
+    # This is crucial, if you set this too low (e.g. 10ms) the SIM will simply stop responding sooner or later
+    #   10 ms  --> SIM will stop responding after a few commands sent at this rate
+    #   50 ms  --> may be OK (worked for a few hundred commands)
+    #   150 ms --> problems still occur ~daily/weekly
+    #   200 ms --> seems OK
+    self._min_time_between_commands = 0.100  # in seconds
+
+    for port in range(1,9):
+      self._clear_output_buffer(port)
+
+    self._ch_enabled = [True for i in range(8)]
+    self.add_parameter('enabled', type=types.BooleanType, flags=Instrument.FLAG_GETSET,
+                        channels=range(1,9), channel_prefix='port%d_')
+
+    self.add_parameter('idn', type=types.StringType, flags=Instrument.FLAG_GET,
+                        channels=range(1,9), channel_prefix='port%d_')
+
+    self.add_parameter('voltage', type=types.FloatType, flags=Instrument.FLAG_GETSET,
+                        minval=-20., maxval=20.,
+                        units='V', format='%.04e',
+                        channels=range(1,9), channel_prefix='port%d_')
+                        
+    self.add_parameter('on', type=types.BooleanType, flags=Instrument.FLAG_GETSET,
+                        channels=range(1,9), channel_prefix='port%d_')
+
+    self.add_parameter('battery_status', type=types.StringType, flags=Instrument.FLAG_GET,
+                        channels=range(1,9), channel_prefix='port%d_')
+                        
+    self.add_parameter('PID_propotional_on', type=types.StringType, flags=Instrument.FLAG_GETSET,
+                        channels=range(1,9), channel_prefix='port%d_')
+    
+    self.add_parameter('PID_propotional_gain', type=types.FloatType, flags=Instrument.FLAG_GETSET,
+                        minval=0.1,maxval=1000.,
+                        format='%.02e',
+                        channels=range(1,9), channel_prefix='port%d_')
+                        
+    self.add_parameter('PID_integral_on', type=types.StringType, flags=Instrument.FLAG_GETSET,
+                        channels=range(1,9), channel_prefix='port%d_')
+    
+    self.add_parameter('PID_integral_gain', type=types.FloatType, flags=Instrument.FLAG_GETSET,
+                        minval=1e-2,maxval=5e5,
+                        format='%.02e',
+                        channels=range(1,9), channel_prefix='port%d_')
+                        
+                        
+    self.add_parameter('PID_derivative_on', type=types.StringType, flags=Instrument.FLAG_GETSET,
+                        channels=range(1,9), channel_prefix='port%d_')
+    
+    self.add_parameter('PID_derivative_gain', type=types.FloatType, flags=Instrument.FLAG_GETSET,
+                        minval=1e-6,maxval=1e0,
+                        format='%.02e',
+                        channels=range(1,9), channel_prefix='port%d_')
+		
+    self.add_parameter('PID_offset_on', type=types.StringType, flags=Instrument.FLAG_GETSET,
+                        channels=range(1,9), channel_prefix='port%d_')
+    
+    self.add_parameter('PID_offset_gain', type=types.FloatType, flags=Instrument.FLAG_GETSET,
+                        minval=-10.,maxval=10,
+                        format='%.02e',
+                        channels=range(1,9), channel_prefix='port%d_')
+    
+    self.add_parameter('PID_manual_output_on', type=types.StringType, flags=Instrument.FLAG_GETSET,
+                        channels=range(1,9), channel_prefix='port%d_')
+    
+    self.add_parameter('PID_manual_output', type=types.FloatType, flags=Instrument.FLAG_GETSET,
+                        minval=-10.,maxval=10,
+                        format='%.02e',
+                        channels=range(1,9), channel_prefix='port%d_')
+                         
+    self.add_parameter('PID_upper_limit', type=types.FloatType, flags=Instrument.FLAG_GETSET,
+                        minval=-10.,maxval=10,
+                        format='%.02e',
+                        channels=range(1,9), channel_prefix='port%d_')
+                        
+    self.add_parameter('PID_lower_limit', type=types.FloatType, flags=Instrument.FLAG_GETSET,
+                        minval=-10.,maxval=10,
+                        format='%.02e',
+                        channels=range(1,9), channel_prefix='port%d_')
+    
+    self._ramp_stepsize = 2.0
+    self._ramp_delaytime = self._min_time_between_commands
+    self.add_parameter('ramp_stepsize', type=types.FloatType,
+        flags=Instrument.FLAG_GETSET,
+        minval=0., maxval=50., units='V', format='%.04e')
+    self.add_parameter('ramp_delaytime', type=types.FloatType,
+        flags=Instrument.FLAG_GETSET,
+        minval=0., maxval=100., units='s', format='%.04e')
+
+    self._retries_on_set_error = 3
+    self.add_parameter('retries_on_set_error', type=types.IntType,
+        flags=Instrument.FLAG_GETSET,
+        minval=0, maxval=10)
+
+    self.add_function('reset')
+    self.add_function('get_all')
+    self.add_function('set_port_voltage')
+    self.add_function('get_port_voltage')
+    self.add_function('set_port_on')
+    self.add_function('get_port_on')
+    self.add_function('set_port_PID_propotional_on')
+    self.add_function('get_port_PID_propotional_on')
+    self.add_function('set_port_PID_propotional_gain')
+    self.add_function('get_port_PID_propotional_gain')
+    self.add_function('set_port_PID_integral_on')
+    self.add_function('get_port_PID_integral_on')
+    self.add_function('set_port_PID_integral_gain')
+    self.add_function('get_port_PID_integral_gain')
+    self.add_function('set_port_PID_derivative_on')
+    self.add_function('get_port_PID_derivative_on')
+    self.add_function('set_port_PID_derivative_gain')
+    self.add_function('get_port_PID_derivative_gain')
+    self.add_function('set_port_PID_offset_on')
+    self.add_function('get_port_PID_offset_on')
+    self.add_function('set_port_PID_offset_gain')
+    self.add_function('get_port_PID_offset_gain')
+    self.add_function('set_port_PID_manual_output_on')
+    self.add_function('get_port_PID_manual_output_on')
+    self.add_function('set_port_PID_manual_output')
+    self.add_function('get_port_PID_manual_output')
+    self.add_function('set_port_PID_upper_limit')
+    self.add_function('get_port_PID_upper_limit')
+    self.add_function('set_port_PID_lower_limit')
+    self.add_function('get_port_PID_lower_limit')
+
+    if reset: self.reset()
+    
+    self._set_baud_rate()
+    self.disable_disconnected_ports()
+    self.get_all()
+
+  def reset(self):
+    '''
+    Resets the instrument to default values
+
+    Input:
+        None
+
+    Output:
+        None
+    '''
+    logging.info(__name__ + ' : Resetting instrument')
+    self._write('*RST')
+    #self.get_all()
+
+  def disable_disconnected_ports(self):
+    '''
+    Try to infer which ports in the mainframe are unused.
+
+    Input:
+        None
+
+    Output:
+        None
+    '''
+    for c in range(1,9):
+      try:
+        idn = getattr(self, 'get_port%d_idn' % c)()
+        if len(idn) < 3: raise Exception('Invalid response to *IDN? query: "%s"' % idn)
+      except Exception as e:
+        logging.info('Disabling port %d. Reason: %s' % (c, str(e)))
+        getattr(self, 'set_port%d_enabled' % c)(False)
+
+  def get_all(self):
+    '''
+    Reads all implemented parameters from the instrument,
+    and updates the wrapper.
+
+    Input:
+        None
+
+    Output:
+        None
+    '''
+    logging.info(__name__ + ' : reading all settings from instrument')
+
+    self.get_ramp_stepsize()
+    self.get_ramp_delaytime()
+    self.get_retries_on_set_error()
+
+    for c in range(1,9):
+      if getattr(self, 'get_port%d_enabled' % c)():
+        getattr(self, 'get_port%d_idn' % c)()
+        getattr(self, 'get_port%d_battery_status' % c)()
+        getattr(self, 'get_port%d_on' % c)()
+        getattr(self, 'get_port%d_voltage' % c)()
+
+  def _ask(self, cmd):
+    for attempt in range(3):
+      try:
+        t = time.time()
+        t_to_sleep = self._min_time_between_commands - (t - self._last_communication_time)
+        if t_to_sleep > 0: time.sleep(t_to_sleep)
+        
+        r = self._visainstrument.ask(cmd)
+        self._last_communication_time = time.time()
+    
+        return r
+      except Exception as e:
+        logging.warn('Failed to get a reply from SIM: %s' % str(e))
+        self._last_communication_time = time.time()
+        time.sleep( .2 )
+        self._clear_mainframe_output_buffer()
+        time.sleep( .2+attempt )
+
+  def _write(self, cmd):
+    for attempt in range(3):
+      try:
+        t = time.time()
+        t_to_sleep = self._min_time_between_commands - (t - self._last_communication_time)
+        if t_to_sleep > 0: time.sleep(t_to_sleep)
+        
+        self._visainstrument.write(cmd)
+        self._last_communication_time = time.time()
+        return
+      except Exception as e:
+        logging.warn('Failed to write to SIM: %s' % str(e))
+        self._last_communication_time = time.time()
+        time.sleep( .2 )
+        self._clear_mainframe_output_buffer()
+        time.sleep( .2+attempt )
+      
+  def _set_baud_rate(self, port=None):
+    ports = [port] if port != None else range(1,9)
+    #self._clear_mainframe_output_buffer()
+    for p in ports:
+      self._wait_until_input_read(p)
+      self._clear_output_buffer(p)
+      baud_rate = 9600 #38400
+      self._write("SNDT %d,'BAUD %d'" % (p, baud_rate))
+      self._write("BAUD %d,%d" % (p, baud_rate))
+
+  def _clear_mainframe_output_buffer(self):
+    # check if something is ~immediately available
+    old_timeout = self._visainstrument.timeout
+    self._visainstrument.timeout = np.max(( .5, 3*self._min_time_between_commands ))
+    
+    try:
+      for attempt in range(3):
+        t = time.time()
+        t_to_sleep = self._min_time_between_commands - (t - self._last_communication_time)
+        if t_to_sleep > 0: time.sleep(t_to_sleep)
+      
+        r = self._visainstrument.read()
+        self._last_communication_time = time.time()
+        if len(r) == 0: break
+    except Exception as e:
+      self._last_communication_time = time.time()
+      pass # Nothing is buffered anymore
+    
+    # restore the old timeout
+    self._visainstrument.timeout = old_timeout
+    
+  def _clear_output_buffer(self, port):
+    for j in range(8):
+      resp = self._ask('GETN? %s,80' % port)
+      if len(resp) == 5:   # we expect "#3000" if there is nothing in the buffer
+        return
+        
+      if j>0: logging.warn('Still getting %d bytes of output after %d GETN? %d,80 queries.' % (len(resp)-5, 1+j, port))
+      time.sleep(0.2 * (1+j))
+        # bytes_waiting = self._ask('NOUT? %s' % port)
+
+        # if int(bytes_waiting) == 0:
+            # return
+        # else:
+            # self._ask('GETN? %s,80' % port)
+            # self._write('FLSO %s' % port)
+            # if j%10 == 0: logging.debug(__name__ + ' : output bytes waiting for port %s: %s' % (port, bytes_waiting))
+    
+    raise Exception('Could not clear output buffer. Still getting: %s' % resp)
+
+  def _wait_until_input_read(self, port):
+    for j in range(4):
+        bytes_waiting = self._ask('NINP? %s' % port)
+        if int(bytes_waiting) == 0:
+            return
+        else:
+            if j > 0: logging.warn(__name__ + ' : input bytes waiting for port %s: %s' % (port, bytes_waiting))
+            time.sleep(0.2 * (1+j))
+    
+    #assert(False)
+
+  def set_voltages(self, port_to_voltage, update_attribute_value=True):
+    '''
+      port_to_voltage --- should be a dictionary { port no: voltage }, e.g. {1: -0.5, 5: 0.0}
+    '''
+    for attempt in range(np.max(( 1, self._retries_on_set_error ))):
+      stepsize = self.get_ramp_stepsize()
+      delay = self.get_ramp_delaytime()
+      
+      target_voltage = {}
+      old = {}
+      steps = {}
+      done = {}
+      for port in port_to_voltage.keys():
+        if not self._ch_enabled[port-1]:
+          logging.warn('Port %d is disabled.' % port)
+          return
+
+        target_voltage[port] = np.round(port_to_voltage[port], decimals=3)
+        if np.abs(target_voltage[port]) < 1e-4: target_voltage[port] = 0.   # the SIM doesn't like the minus in front of zero.
+        logging.debug(__name__ + ' : setting port %s voltage to %s V' % (port, target_voltage[port]))
+        
+        old[port] = self._get_voltage(port)
+        steps[port] = np.linspace(old[port], target_voltage[port], 2 + int(np.abs(target_voltage[port]-old[port])/stepsize))
+        done[port] = False
+      
+      for i in range(max( len(s) for s in steps.values() )):
+        for port in port_to_voltage.keys():
+          if done[port]: continue # This port is already done ramping
+
+          if np.isnan(old[port]): # previous value invalid?
+            old[port] = target_voltage[port]
+            done[port] = True
+      
+          if i < len(steps[port]):
+            self._write('SNDT %s,"VOLT %s"' % (port, steps[port][i]))
+            if i == len(steps[port]) - 1:
+              done[port] = True
+              if update_attribute_value:
+                self.update_value('port%d_voltage' % port, float(steps[port][i]))
+
+        time.sleep(delay)  # wait time between steps
+          
+      if self._retries_on_set_error > 0: # verify that the correct voltage was set
+        success = {}
+        for port in port_to_voltage.keys():
+          new_voltage = getattr(self, 'get_port%d_voltage' % port)()
+          success[port] = ( np.abs(new_voltage - target_voltage[port]) < 0.0005 )
+          if not success[port]:
+            logging.warn('Attempt #%d to set voltage to %g for port %d failed.' % (attempt, target_voltage[port], port))
+        if all(success.values()):
+          return
+        else:
+          time.sleep(.05*(1+attempt)) # go back to beginning and try again
+      else:
+        return # don't check for success
+
+    logging.warn('The desired output voltage %g for port %d was not set!' % (target_voltage[port], port))
+
+  def _set_voltage(self, port, voltage):
+    self.set_voltages({port: voltage}, update_attribute_value=False)
+  
+  def _set_PID_propotional_on(self,port,onoff):
+    if not self._ch_enabled[port-1]:
+      logging.warn('Port %d is disabled.' % port)
+      return
+    for attempt in range(np.max(( 1, self._retries_on_set_error ))):
+      try:
+        self._clear_output_buffer(port)
+        self._write('SNDT %s,"PCTL %s"' % (port,onoff))
+        logging.debug(__name__ + ' : setting port %s PID propotional on %s' % (port, onoff))
+      except Exception as e:
+        logging.warn('Attempt #%d to turn port %d propotional on SIM failed: %s' % (1+attempt, port, str(e)))
+        time.sleep( .5 )
+        self._clear_mainframe_output_buffer()
+        self._wait_until_input_read(port)
+        self._clear_output_buffer(port)
+        time.sleep( .5+attempt )
+    return
+  
+  def _get_PID_propotional_on(self,port):
+    if not self._ch_enabled[port-1]:
+      logging.warn('Port %d is disabled.' % port)
+      return np.nan
+    for attempt in range(np.max(( 1, self._retries_on_set_error ))):
+      try:
+        self._clear_output_buffer(port)
+        self._write('SNDT %s,"PCTL?"' % port)
+        r = self._ask('GETN? %s,80' % port)
+        logging.debug(__name__ + ' : getting port %s PID propotional on %s' % (port, r))
+        if (r[:2]!="#3"): 
+          raise Exception('Response %s is not in the expected format' % r)
+        
+        nbytes = int(r[2:5])
+
+        if (nbytes < 1):
+          time.sleep((1+attempt)*0.1)
+          continue
+        else:
+          bytes = r[5:5+nbytes].replace("\n","").replace("\r","")
+          logging.debug(__name__ + ' : parsed output on response: %s' % bytes)
+          if bytes == '0':
+            return False
+          else:
+            return True
+      except Exception as e:
+        logging.warn('Attempt #%d to turn port %d propotional on SIM failed: %s' % (1+attempt, port, str(e)))
+        time.sleep( .5 )
+        self._clear_mainframe_output_buffer()
+        self._wait_until_input_read(port)
+        self._clear_output_buffer(port)
+        time.sleep( .5+attempt )
+    return np.nan
+  
+  #######
+  # propotional gains
+  #####
+  
+  def _set_PID_propotional_gain(self,port,val):
+    if not self._ch_enabled[port-1]:
+      logging.warn('Port %d is disabled.' % port)
+      return
+    for attempt in range(np.max(( 1, self._retries_on_set_error ))):
+      try:
+        self._clear_output_buffer(port)
+        self._write('SNDT %s,"GAIN %s"' % (port,val))
+        logging.debug(__name__ + ' : setting port %s PID propotional gain %s' % (port, val))
+      except Exception as e:
+        logging.warn('Attempt #%d to set port %d propotional gain SIM failed: %s' % (1+attempt, port, str(e)))
+        time.sleep( .5 )
+        self._clear_mainframe_output_buffer()
+        self._wait_until_input_read(port)
+        self._clear_output_buffer(port)
+        time.sleep( .5+attempt )
+    return
+  
+  def _get_PID_propotional_gain(self,port):
+    if not self._ch_enabled[port-1]:
+      logging.warn('Port %d is disabled.' % port)
+      return np.nan
+    for attempt in range(np.max(( 1, self._retries_on_set_error ))):
+      try:
+        self._clear_output_buffer(port)
+        self._write('SNDT %s,"GAIN?"' % port)
+        r = self._ask('GETN? %s,80' % port)
+        logging.debug(__name__ + ' : getting port %s PID propotional on %s' % (port, r))
+        if (r[:2]!="#3"): 
+          raise Exception('Response %s is not in the expected format' % r)
+        
+        nbytes = int(r[2:5])
+
+        if (nbytes < 1):
+          time.sleep((1+attempt)*0.1)
+          continue
+        else:
+          bytes = r[5:5+nbytes].replace("\n","").replace("\r","")
+          logging.debug(__name__ + ' : parsed output on response: %s' % bytes)
+          return float(bytes)
+      except Exception as e:
+        logging.warn('Attempt #%d to turn port %d propotional on SIM failed: %s' % (1+attempt, port, str(e)))
+        time.sleep( .5 )
+        self._clear_mainframe_output_buffer()
+        self._wait_until_input_read(port)
+        self._clear_output_buffer(port)
+        time.sleep( .5+attempt )
+    return np.nan
+  
+  def _set_PID_integral_on(self,port,onoff):
+    if not self._ch_enabled[port-1]:
+      logging.warn('Port %d is disabled.' % port)
+      return
+    for attempt in range(np.max(( 1, self._retries_on_set_error ))):
+      try:
+        self._clear_output_buffer(port)
+        self._write('SNDT %s,"ICTL %s"' % (port,onoff))
+        logging.debug(__name__ + ' : setting port %s PID integral on %s' % (port, onoff))
+      except Exception as e:
+        logging.warn('Attempt #%d to turn port %d integral on SIM failed: %s' % (1+attempt, port, str(e)))
+        time.sleep( .5 )
+        self._clear_mainframe_output_buffer()
+        self._wait_until_input_read(port)
+        self._clear_output_buffer(port)
+        time.sleep( .5+attempt )
+    return
+  
+  def _get_PID_integral_on(self,port):
+    if not self._ch_enabled[port-1]:
+      logging.warn('Port %d is disabled.' % port)
+      return np.nan
+    for attempt in range(np.max(( 1, self._retries_on_set_error ))):
+      try:
+        self._clear_output_buffer(port)
+        self._write('SNDT %s,"ICTL?"' % port)
+        r = self._ask('GETN? %s,80' % port)
+        logging.debug(__name__ + ' : getting port %s PID integral on %s' % (port, r))
+        if (r[:2]!="#3"): 
+          raise Exception('Response %s is not in the expected format' % r)
+        
+        nbytes = int(r[2:5])
+
+        if (nbytes < 1):
+          time.sleep((1+attempt)*0.1)
+          continue
+        else:
+          bytes = r[5:5+nbytes].replace("\n","").replace("\r","")
+          logging.debug(__name__ + ' : parsed output on response: %s' % bytes)
+          if bytes == '0':
+            return False
+          else:
+            return True
+      except Exception as e:
+        logging.warn('Attempt #%d to turn port %d integral on SIM failed: %s' % (1+attempt, port, str(e)))
+        time.sleep( .5 )
+        self._clear_mainframe_output_buffer()
+        self._wait_until_input_read(port)
+        self._clear_output_buffer(port)
+        time.sleep( .5+attempt )
+    return np.nan
+  
+  #######
+  # integral gains
+  #####
+  
+  def _set_PID_integral_gain(self,port,val):
+    if not self._ch_enabled[port-1]:
+      logging.warn('Port %d is disabled.' % port)
+      return
+    for attempt in range(np.max(( 1, self._retries_on_set_error ))):
+      try:
+        self._clear_output_buffer(port)
+        self._write('SNDT %s,"INTG %s"' % (port,val))
+        logging.debug(__name__ + ' : setting port %s PID integral gain %s' % (port, val))
+      except Exception as e:
+        logging.warn('Attempt #%d to set port %d integral gain SIM failed: %s' % (1+attempt, port, str(e)))
+        time.sleep( .5 )
+        self._clear_mainframe_output_buffer()
+        self._wait_until_input_read(port)
+        self._clear_output_buffer(port)
+        time.sleep( .5+attempt )
+    return
+  
+  def _get_PID_integral_gain(self,port):
+    if not self._ch_enabled[port-1]:
+      logging.warn('Port %d is disabled.' % port)
+      return np.nan
+    for attempt in range(np.max(( 1, self._retries_on_set_error ))):
+      try:
+        self._clear_output_buffer(port)
+        self._write('SNDT %s,"INTG?"' % port)
+        r = self._ask('GETN? %s,80' % port)
+        logging.debug(__name__ + ' : getting port %s PID integral on %s' % (port, r))
+        if (r[:2]!="#3"): 
+          raise Exception('Response %s is not in the expected format' % r)
+        
+        nbytes = int(r[2:5])
+
+        if (nbytes < 1):
+          time.sleep((1+attempt)*0.1)
+          continue
+        else:
+          bytes = r[5:5+nbytes].replace("\n","").replace("\r","")
+          logging.debug(__name__ + ' : parsed output on response: %s' % bytes)
+          return float(bytes)
+      except Exception as e:
+        logging.warn('Attempt #%d to turn port %d integral on SIM failed: %s' % (1+attempt, port, str(e)))
+        time.sleep( .5 )
+        self._clear_mainframe_output_buffer()
+        self._wait_until_input_read(port)
+        self._clear_output_buffer(port)
+        time.sleep( .5+attempt )
+    return np.nan
+    
+    
+  def _set_PID_derivative_on(self,port,onoff):
+    if not self._ch_enabled[port-1]:
+      logging.warn('Port %d is disabled.' % port)
+      return
+    for attempt in range(np.max(( 1, self._retries_on_set_error ))):
+      try:
+        self._clear_output_buffer(port)
+        self._write('SNDT %s,"DCTL %s"' % (port,onoff))
+        logging.debug(__name__ + ' : setting port %s PID derivative on %s' % (port, onoff))
+      except Exception as e:
+        logging.warn('Attempt #%d to turn port %d derivative on SIM failed: %s' % (1+attempt, port, str(e)))
+        time.sleep( .5 )
+        self._clear_mainframe_output_buffer()
+        self._wait_until_input_read(port)
+        self._clear_output_buffer(port)
+        time.sleep( .5+attempt )
+    return
+  
+  def _get_PID_derivative_on(self,port):
+    if not self._ch_enabled[port-1]:
+      logging.warn('Port %d is disabled.' % port)
+      return np.nan
+    for attempt in range(np.max(( 1, self._retries_on_set_error ))):
+      try:
+        self._clear_output_buffer(port)
+        self._write('SNDT %s,"DCTL?"' % port)
+        r = self._ask('GETN? %s,80' % port)
+        logging.debug(__name__ + ' : getting port %s PID derivative on %s' % (port, r))
+        if (r[:2]!="#3"): 
+          raise Exception('Response %s is not in the expected format' % r)
+        
+        nbytes = int(r[2:5])
+
+        if (nbytes < 1):
+          time.sleep((1+attempt)*0.1)
+          continue
+        else:
+          bytes = r[5:5+nbytes].replace("\n","").replace("\r","")
+          logging.debug(__name__ + ' : parsed output on response: %s' % bytes)
+          return bytes.strip().lower() in ['1', 'on']
+      except Exception as e:
+        logging.warn('Attempt #%d to turn port %d derivative on SIM failed: %s' % (1+attempt, port, str(e)))
+        time.sleep( .5 )
+        self._clear_mainframe_output_buffer()
+        self._wait_until_input_read(port)
+        self._clear_output_buffer(port)
+        time.sleep( .5+attempt )
+    return np.nan
+  
+  #######
+  # derivative gains
+  #####
+  
+  def _set_PID_derivative_gain(self,port,val):
+    if not self._ch_enabled[port-1]:
+      logging.warn('Port %d is disabled.' % port)
+      return
+    for attempt in range(np.max(( 1, self._retries_on_set_error ))):
+      try:
+        self._clear_output_buffer(port)
+        self._write('SNDT %s,"DERV %s"' % (port,val))
+        logging.debug(__name__ + ' : setting port %s PID derivative gain %s' % (port, val))
+      except Exception as e:
+        logging.warn('Attempt #%d to set port %d derivative gain SIM failed: %s' % (1+attempt, port, str(e)))
+        time.sleep( .5 )
+        self._clear_mainframe_output_buffer()
+        self._wait_until_input_read(port)
+        self._clear_output_buffer(port)
+        time.sleep( .5+attempt )
+    return
+  
+  def _get_PID_derivative_gain(self,port):
+    if not self._ch_enabled[port-1]:
+      logging.warn('Port %d is disabled.' % port)
+      return np.nan
+    for attempt in range(np.max(( 1, self._retries_on_set_error ))):
+      try:
+        self._clear_output_buffer(port)
+        self._write('SNDT %s,"DERV?"' % port)
+        r = self._ask('GETN? %s,80' % port)
+        logging.debug(__name__ + ' : getting port %s PID derivative on %s' % (port, r))
+        if (r[:2]!="#3"): 
+          raise Exception('Response %s is not in the expected format' % r)
+        
+        nbytes = int(r[2:5])
+
+        if (nbytes < 1):
+          time.sleep((1+attempt)*0.1)
+          continue
+        else:
+          bytes = r[5:5+nbytes].replace("\n","").replace("\r","")
+          logging.debug(__name__ + ' : parsed output on response: %s' % bytes)
+          return float(bytes)
+      except Exception as e:
+        logging.warn('Attempt #%d to turn port %d derivative on SIM failed: %s' % (1+attempt, port, str(e)))
+        time.sleep( .5 )
+        self._clear_mainframe_output_buffer()
+        self._wait_until_input_read(port)
+        self._clear_output_buffer(port)
+        time.sleep( .5+attempt )
+    return np.nan
+  
+  def _set_PID_offset_on(self,port,onoff):
+    if not self._ch_enabled[port-1]:
+      logging.warn('Port %d is disabled.' % port)
+      return
+    for attempt in range(np.max(( 1, self._retries_on_set_error ))):
+      try:
+        self._clear_output_buffer(port)
+        self._write('SNDT %s,"OCTL %s"' % (port,onoff))
+        logging.debug(__name__ + ' : setting port %s PID offset on %s' % (port, onoff))
+      except Exception as e:
+        logging.warn('Attempt #%d to turn port %d offset on SIM failed: %s' % (1+attempt, port, str(e)))
+        time.sleep( .5 )
+        self._clear_mainframe_output_buffer()
+        self._wait_until_input_read(port)
+        self._clear_output_buffer(port)
+        time.sleep( .5+attempt )
+    return
+  
+  def _get_PID_offset_on(self,port):
+    if not self._ch_enabled[port-1]:
+      logging.warn('Port %d is disabled.' % port)
+      return np.nan
+    for attempt in range(np.max(( 1, self._retries_on_set_error ))):
+      try:
+        self._clear_output_buffer(port)
+        self._write('SNDT %s,"OCTL?"' % port)
+        r = self._ask('GETN? %s,80' % port)
+        logging.debug(__name__ + ' : getting port %s PID offset on %s' % (port, r))
+        if (r[:2]!="#3"): 
+          raise Exception('Response %s is not in the expected format' % r)
+        
+        nbytes = int(r[2:5])
+
+        if (nbytes < 1):
+          time.sleep((1+attempt)*0.1)
+          continue
+        else:
+          bytes = r[5:5+nbytes].replace("\n","").replace("\r","")
+          logging.debug(__name__ + ' : parsed output on response: %s' % bytes)
+          if bytes == '0':
+            return False
+          else:
+            return True
+      except Exception as e:
+        logging.warn('Attempt #%d to turn port %d offset on SIM failed: %s' % (1+attempt, port, str(e)))
+        time.sleep( .5 )
+        self._clear_mainframe_output_buffer()
+        self._wait_until_input_read(port)
+        self._clear_output_buffer(port)
+        time.sleep( .5+attempt )
+    return np.nan
+  
+  #######
+  # offset gains
+  #####
+  
+  def _set_PID_offset_gain(self,port,val):
+    if not self._ch_enabled[port-1]:
+      logging.warn('Port %d is disabled.' % port)
+      return
+    for attempt in range(np.max(( 1, self._retries_on_set_error ))):
+      try:
+        self._clear_output_buffer(port)
+        self._write('SNDT %s,"OFST %s"' % (port,val))
+        logging.debug(__name__ + ' : setting port %s PID offset gain %s' % (port, val))
+      except Exception as e:
+        logging.warn('Attempt #%d to set port %d offset gain SIM failed: %s' % (1+attempt, port, str(e)))
+        time.sleep( .5 )
+        self._clear_mainframe_output_buffer()
+        self._wait_until_input_read(port)
+        self._clear_output_buffer(port)
+        time.sleep( .5+attempt )
+    return
+  
+  def _get_PID_offset_gain(self,port):
+    if not self._ch_enabled[port-1]:
+      logging.warn('Port %d is disabled.' % port)
+      return np.nan
+    for attempt in range(np.max(( 1, self._retries_on_set_error ))):
+      try:
+        self._clear_output_buffer(port)
+        self._write('SNDT %s,"OFST?"' % port)
+        r = self._ask('GETN? %s,80' % port)
+        logging.debug(__name__ + ' : getting port %s PID offset on %s' % (port, r))
+        if (r[:2]!="#3"): 
+          raise Exception('Response %s is not in the expected format' % r)
+        
+        nbytes = int(r[2:5])
+
+        if (nbytes < 1):
+          time.sleep((1+attempt)*0.1)
+          continue
+        else:
+          bytes = r[5:5+nbytes].replace("\n","").replace("\r","")
+          logging.debug(__name__ + ' : parsed output on response: %s' % bytes)
+          return float(bytes)
+      except Exception as e:
+        logging.warn('Attempt #%d to turn port %d offset on SIM failed: %s' % (1+attempt, port, str(e)))
+        time.sleep( .5 )
+        self._clear_mainframe_output_buffer()
+        self._wait_until_input_read(port)
+        self._clear_output_buffer(port)
+        time.sleep( .5+attempt )
+    return np.nan
+				
+	
+  
+  def _set_PID_manual_output_on(self,port,onoff):
+    if not self._ch_enabled[port-1]:
+      logging.warn('Port %d is disabled.' % port)
+      return
+    for attempt in range(np.max(( 1, self._retries_on_set_error ))):
+      try:
+        self._clear_output_buffer(port)
+        self._write('SNDT %s,"AMAN %s"' % (port,onoff))
+        logging.debug(__name__ + ' : setting port %s PID manual_output on %s' % (port, onoff))
+      except Exception as e:
+        logging.warn('Attempt #%d to turn port %d manual_output on SIM failed: %s' % (1+attempt, port, str(e)))
+        time.sleep( .5 )
+        self._clear_mainframe_output_buffer()
+        self._wait_until_input_read(port)
+        self._clear_output_buffer(port)
+        time.sleep( .5+attempt )
+    return
+  
+  def _get_PID_manual_output_on(self,port):
+    if not self._ch_enabled[port-1]:
+      logging.warn('Port %d is disabled.' % port)
+      return np.nan
+    for attempt in range(np.max(( 1, self._retries_on_set_error ))):
+      try:
+        self._clear_output_buffer(port)
+        self._write('SNDT %s,"AMAN?"' % port)
+        r = self._ask('GETN? %s,80' % port)
+        logging.debug(__name__ + ' : getting port %s PID manual_output on %s' % (port, r))
+        if (r[:2]!="#3"): 
+          raise Exception('Response %s is not in the expected format' % r)
+        
+        nbytes = int(r[2:5])
+
+        if (nbytes < 1):
+          time.sleep((1+attempt)*0.1)
+          continue
+        else:
+          bytes = r[5:5+nbytes].replace("\n","").replace("\r","")
+          logging.debug(__name__ + ' : parsed output on response: %s' % bytes)
+          if bytes == '0':
+            return False
+          else:
+            return True
+      except Exception as e:
+        logging.warn('Attempt #%d to turn port %d manual_output on SIM failed: %s' % (1+attempt, port, str(e)))
+        time.sleep( .5 )
+        self._clear_mainframe_output_buffer()
+        self._wait_until_input_read(port)
+        self._clear_output_buffer(port)
+        time.sleep( .5+attempt )
+    return np.nan
+  
+  #######
+  # manual_outputs
+  #####
+  
+  def _set_PID_manual_output(self,port,val):
+    if not self._ch_enabled[port-1]:
+      logging.warn('Port %d is disabled.' % port)
+      return
+    for attempt in range(np.max(( 1, self._retries_on_set_error ))):
+      try:
+        self._clear_output_buffer(port)
+        self._write('SNDT %s,"MOUT %s"' % (port,val))
+        logging.debug(__name__ + ' : setting port %s PID manual_output  %s' % (port, val))
+      except Exception as e:
+        logging.warn('Attempt #%d to set port %d manual_output  SIM failed: %s' % (1+attempt, port, str(e)))
+        time.sleep( .5 )
+        self._clear_mainframe_output_buffer()
+        self._wait_until_input_read(port)
+        self._clear_output_buffer(port)
+        time.sleep( .5+attempt )
+    return
+  
+  def _get_PID_manual_output(self,port):
+    if not self._ch_enabled[port-1]:
+      logging.warn('Port %d is disabled.' % port)
+      return np.nan
+    for attempt in range(np.max(( 1, self._retries_on_set_error ))):
+      try:
+        self._clear_output_buffer(port)
+        self._write('SNDT %s,"MOUT?"' % port)
+        r = self._ask('GETN? %s,80' % port)
+        logging.debug(__name__ + ' : getting port %s PID manual_output on %s' % (port, r))
+        if (r[:2]!="#3"): 
+          raise Exception('Response %s is not in the expected format' % r)
+        
+        nbytes = int(r[2:5])
+
+        if (nbytes < 1):
+          time.sleep((1+attempt)*0.1)
+          continue
+        else:
+          bytes = r[5:5+nbytes].replace("\n","").replace("\r","")
+          logging.debug(__name__ + ' : parsed output on response: %s' % bytes)
+          return float(bytes)
+      except Exception as e:
+        logging.warn('Attempt #%d to turn port %d manual_output on SIM failed: %s' % (1+attempt, port, str(e)))
+        time.sleep( .5 )
+        self._clear_mainframe_output_buffer()
+        self._wait_until_input_read(port)
+        self._clear_output_buffer(port)
+        time.sleep( .5+attempt )
+    return np.nan
+	
+  #######
+  # upper_limit
+  #####
+  
+  def _set_PID_upper_limit(self,port,val):
+    if not self._ch_enabled[port-1]:
+      logging.warn('Port %d is disabled.' % port)
+      return
+    llimit = self._get_PID_lower_limit(port)
+    if val < llimit:
+      logging.warn('Lower limit larger than upper limit.')
+      return
+    for attempt in range(np.max(( 1, self._retries_on_set_error ))):
+      try:
+        self._clear_output_buffer(port)
+        self._write('SNDT %s,"ULIM %s"' % (port,val))
+        logging.debug(__name__ + ' : setting port %s PID manual_output  %s' % (port, val))
+      except Exception as e:
+        logging.warn('Attempt #%d to set port %d manual_output  SIM failed: %s' % (1+attempt, port, str(e)))
+        time.sleep( .5 )
+        self._clear_mainframe_output_buffer()
+        self._wait_until_input_read(port)
+        self._clear_output_buffer(port)
+        time.sleep( .5+attempt )
+    return
+  
+  def _get_PID_upper_limit(self,port):
+    if not self._ch_enabled[port-1]:
+      logging.warn('Port %d is disabled.' % port)
+      return np.nan
+    for attempt in range(np.max(( 1, self._retries_on_set_error ))):
+      try:
+        self._clear_output_buffer(port)
+        self._write('SNDT %s,"ULIM?"' % port)
+        r = self._ask('GETN? %s,80' % port)
+        logging.debug(__name__ + ' : getting port %s PID upper_limit %s' % (port, r))
+        if (r[:2]!="#3"): 
+          raise Exception('Response %s is not in the expected format' % r)
+        
+        nbytes = int(r[2:5])
+
+        if (nbytes < 1):
+          time.sleep((1+attempt)*0.1)
+          continue
+        else:
+          bytes = r[5:5+nbytes].replace("\n","").replace("\r","")
+          logging.debug(__name__ + ' : parsed output on response: %s' % bytes)
+          return float(bytes)
+      except Exception as e:
+        logging.warn('Attempt #%d to turn port %d upper limit on SIM failed: %s' % (1+attempt, port, str(e)))
+        time.sleep( .5 )
+        self._clear_mainframe_output_buffer()
+        self._wait_until_input_read(port)
+        self._clear_output_buffer(port)
+        time.sleep( .5+attempt )
+    return np.nan
+	
+  
+  #######
+  # lower limits
+  #####
+  
+  def _set_PID_lower_limit(self,port,val):
+    if not self._ch_enabled[port-1]:
+      logging.warn('Port %d is disabled.' % port)
+      return
+    ulimit = self._get_PID_upper_limit(port)
+    if ulimit < val:
+      logging.warn('Lower limit larger than upper limit.')
+      return
+    for attempt in range(np.max(( 1, self._retries_on_set_error ))):
+      try:
+        self._clear_output_buffer(port)
+        self._write('SNDT %s,"LLIM %s"' % (port,val))
+        logging.debug(__name__ + ' : setting port %s PID lower limit  %s' % (port, val))
+      except Exception as e:
+        logging.warn('Attempt #%d to set port %d lower limit  SIM failed: %s' % (1+attempt, port, str(e)))
+        time.sleep( .5 )
+        self._clear_mainframe_output_buffer()
+        self._wait_until_input_read(port)
+        self._clear_output_buffer(port)
+        time.sleep( .5+attempt )
+    return
+  
+  def _get_PID_lower_limit(self,port):
+    if not self._ch_enabled[port-1]:
+      logging.warn('Port %d is disabled.' % port)
+      return np.nan
+    for attempt in range(np.max(( 1, self._retries_on_set_error ))):
+      try:
+        self._clear_output_buffer(port)
+        self._write('SNDT %s,"LLIM?"' % port)
+        r = self._ask('GETN? %s,80' % port)
+        logging.debug(__name__ + ' : getting port %s PID manual_output on %s' % (port, r))
+        if (r[:2]!="#3"): 
+          raise Exception('Response %s is not in the expected format' % r)
+        
+        nbytes = int(r[2:5])
+
+        if (nbytes < 1):
+          time.sleep((1+attempt)*0.1)
+          continue
+        else:
+          bytes = r[5:5+nbytes].replace("\n","").replace("\r","")
+          logging.debug(__name__ + ' : parsed output on response: %s' % bytes)
+          return float(bytes)
+      except Exception as e:
+        logging.warn('Attempt #%d to turn port %d manual_output on SIM failed: %s' % (1+attempt, port, str(e)))
+        time.sleep( .5 )
+        self._clear_mainframe_output_buffer()
+        self._wait_until_input_read(port)
+        self._clear_output_buffer(port)
+        time.sleep( .5+attempt )
+    return np.nan
+	
+  
+  
+  def _get_voltage(self, port):
+    if not self._ch_enabled[port-1]:
+      logging.warn('Port %d is disabled.' % port)
+      return np.nan
+    
+    for attempt in range(3):
+      try:
+        self._clear_output_buffer(port)
+        self._write('SNDT %s,"VOLT?"' % port)
+        r = self._ask('GETN? %s,80' % port)
+        logging.debug(__name__ + ' : getting port %s voltage: %s' % (port, r))
+      
+        if (r[:2]!="#3"): raise Exception('Response %s is not in the expected format' % r)
+        
+        nbytes = int(r[2:5])
+
+        if (nbytes < 1):
+          time.sleep((1+attempt)*0.1)
+          continue
+        else:
+          bytes = r[5:5+nbytes].replace("\n","").replace("\r","")
+          logging.debug(__name__ + ' : parsed voltage response: %s' % bytes)
+          return float(bytes)
+      except Exception as e:
+        logging.warn('Attempt #%d to get port %d voltage from SIM failed: %s' % (1+attempt, port, str(e)))
+        time.sleep( .5 )
+        self._clear_mainframe_output_buffer()
+        self._wait_until_input_read(port)
+        self._clear_output_buffer(port)
+        time.sleep( .5+attempt )
+    
+    msg = "WARN: Could not get voltage for port %u." % port
+    logging.warn(msg)
+    return np.nan
+
+  def _set_on(self, port, val):
+    if not self._ch_enabled[port-1]:
+      logging.warn('Port %d is disabled.' % port)
+      return
+
+    logging.debug(__name__ + ' : setting port %s output to %s' % (port, val))
+    
+    for attempt in range(np.max(( 1, self._retries_on_set_error ))):
+      self._write('SNDT %s,"EXON %s"' % (port, int(val)))
+      
+      if self._retries_on_set_error > 0: # verify that the correct state was set
+        new_val = getattr(self, 'get_port%d_on' % port)()
+        if bool(new_val) == bool(val):
+          return # success
+        logging.warn('Attempt #%d to set output = %s for port %d failed.' % (attempt, str(val), port))
+        time.sleep(.5*(1+attempt))
+
+    logging.warn('The desired output state %s for port %d was not set!' % (str(val), port))
+
+  def _get_on(self, port):
+    if not self._ch_enabled[port-1]:
+      logging.warn('Port %d is disabled.' % port)
+      return False
+
+    for attempt in range(3):
+      try:
+        self._clear_output_buffer(port)
+        self._write('SNDT %s,"EXON?"' % port)
+        r = self._ask('GETN? %s,80' % port)
+        logging.debug(__name__ + ' : getting port %s output state: %s' % (port, r))
+      
+        if (r[:2]!="#3"): raise Exception('Response %s is not in the expected format' % r)
+      
+        nbytes = int(r[2:5])
+
+        if (nbytes < 1):
+          time.sleep((1+attempt)*0.1)
+          continue
+        else:
+          bytes = r[5:5+nbytes].replace("\n","").replace("\r","")
+          logging.debug(__name__ + ' : parsed output on response: %s' % bytes)
+          return bool(bytes)
+      except Exception as e:
+        logging.warn('Attempt #%d to get port %d "on" status from SIM failed: %s' % (1+attempt, port, str(e)))
+        time.sleep( .5 )
+        self._clear_mainframe_output_buffer()
+        self._wait_until_input_read(port)
+        self._clear_output_buffer(port)
+        time.sleep( .5+attempt )
+
+    msg = "Could not determine whether port %u is on." % port
+    logging.warn(msg)
+    return False
+
+  def set_port_voltage(self, port, voltage):
+    if not isinstance(port, int):
+      raise Exception('port must be specified as an integer, not %s.' % str(port))
+    if port < 1 or port > 8:
+      raise Exception('port must be between 1 and 8, not %s.' % str(port))
+    getattr(self, 'set_port%s_voltage' % str(port))(voltage)
+
+  def get_port_voltage(self, port):
+    if not isinstance(port, int):
+      raise Exception('port must be specified as an integer, not %s.' % str(port))
+    if port < 1 or port > 8:
+      raise Exception('port must be between 1 and 8, not %s.' % str(port))
+    return getattr(self, 'get_port%s_voltage' % str(port))()
+
+  def set_port_on(self, port, val):
+    if not isinstance(port, int):
+      raise Exception('port must be specified as an integer, not %s.' % str(port))
+    if port < 1 or port > 8:
+      raise Exception('port must be between 1 and 8, not %s.' % str(port))
+    getattr(self, 'set_port%s_on' % str(port))(val)
+
+  def get_port_on(self, port):
+    if not isinstance(port, int):
+      raise Exception('port must be specified as an integer, not %s.' % str(port))
+    if port < 1 or port > 8:
+      raise Exception('port must be between 1 and 8, not %s.' % str(port))
+    return getattr(self, 'get_port%s_on' % str(port))()
+  
+  def set_port_PID_propotional_on(self, port, onoff):
+    if not isinstance(port, int):
+      raise Exception('port must be specified as an integer, not %s.' % str(port))
+    if port < 1 or port > 8:
+      raise Exception('port must be between 1 and 8, not %s.' % str(port))
+    getattr(self, 'set_port%s_PID_propotional_on' % str(port))(onoff)
+  
+  def get_port_PID_propotional_on(self, port):
+    if not isinstance(port, int):
+      raise Exception('port must be specified as an integer, not %s.' % str(port))
+    if port < 1 or port > 8:
+      raise Exception('port must be between 1 and 8, not %s.' % str(port))
+    getattr(self, 'get_port%s_PID_propotional_on' % str(port))()
+  
+  def set_port_PID_propotional_gain(self, port, val):
+    if not isinstance(port, int):
+      raise Exception('port must be specified as an integer, not %s.' % str(port))
+    if port < 1 or port > 8:
+      raise Exception('port must be between 1 and 8, not %s.' % str(port))
+    getattr(self, 'set_port%s_PID_propotional_gain' % str(port))(val)
+  
+  def get_port_PID_propotional_gain(self, port):
+    if not isinstance(port, int):
+      raise Exception('port must be specified as an integer, not %s.' % str(port))
+    if port < 1 or port > 8:
+      raise Exception('port must be between 1 and 8, not %s.' % str(port))
+    getattr(self, 'get_port%s_PID_propotional_gain' % str(port))()
+  
+  def set_port_PID_integral_on(self, port, onoff):
+    if not isinstance(port, int):
+      raise Exception('port must be specified as an integer, not %s.' % str(port))
+    if port < 1 or port > 8:
+      raise Exception('port must be between 1 and 8, not %s.' % str(port))
+    getattr(self, 'set_port%s_PID_integral_on' % str(port))(onoff)
+  
+  def get_port_PID_integral_on(self, port):
+    if not isinstance(port, int):
+      raise Exception('port must be specified as an integer, not %s.' % str(port))
+    if port < 1 or port > 8:
+      raise Exception('port must be between 1 and 8, not %s.' % str(port))
+    getattr(self, 'get_port%s_PID_integral_on' % str(port))()
+  
+  def set_port_PID_integral_gain(self, port, val):
+    if not isinstance(port, int):
+      raise Exception('port must be specified as an integer, not %s.' % str(port))
+    if port < 1 or port > 8:
+      raise Exception('port must be between 1 and 8, not %s.' % str(port))
+    getattr(self, 'set_port%s_PID_integral_gain' % str(port))(val)
+  
+  def get_port_PID_integral_gain(self, port):
+    if not isinstance(port, int):
+      raise Exception('port must be specified as an integer, not %s.' % str(port))
+    if port < 1 or port > 8:
+      raise Exception('port must be between 1 and 8, not %s.' % str(port))
+    getattr(self, 'get_port%s_PID_integral_gain' % str(port))()
+    
+  def set_port_PID_derivative_on(self, port, onoff):
+    if not isinstance(port, int):
+      raise Exception('port must be specified as an integer, not %s.' % str(port))
+    if port < 1 or port > 8:
+      raise Exception('port must be between 1 and 8, not %s.' % str(port))
+    getattr(self, 'set_port%s_PID_derivative_on' % str(port))(onoff)
+  
+  def get_port_PID_derivative_on(self, port):
+    if not isinstance(port, int):
+      raise Exception('port must be specified as an integer, not %s.' % str(port))
+    if port < 1 or port > 8:
+      raise Exception('port must be between 1 and 8, not %s.' % str(port))
+    getattr(self, 'get_port%s_PID_derivative_on' % str(port))()
+  
+  def set_port_PID_derivative_gain(self, port, val):
+    if not isinstance(port, int):
+      raise Exception('port must be specified as an integer, not %s.' % str(port))
+    if port < 1 or port > 8:
+      raise Exception('port must be between 1 and 8, not %s.' % str(port))
+    getattr(self, 'set_port%s_PID_derivative_gain' % str(port))(val)
+  
+  def get_port_PID_derivative_gain(self, port):
+    if not isinstance(port, int):
+      raise Exception('port must be specified as an integer, not %s.' % str(port))
+    if port < 1 or port > 8:
+      raise Exception('port must be between 1 and 8, not %s.' % str(port))
+    getattr(self, 'get_port%s_PID_derivative_gain' % str(port))()
+  
+  def set_port_PID_offset_on(self, port, onoff):
+    if not isinstance(port, int):
+      raise Exception('port must be specified as an integer, not %s.' % str(port))
+    if port < 1 or port > 8:
+      raise Exception('port must be between 1 and 8, not %s.' % str(port))
+    getattr(self, 'set_port%s_PID_offset_on' % str(port))(onoff)
+  
+  def get_port_PID_offset_on(self, port):
+    if not isinstance(port, int):
+      raise Exception('port must be specified as an integer, not %s.' % str(port))
+    if port < 1 or port > 8:
+      raise Exception('port must be between 1 and 8, not %s.' % str(port))
+    getattr(self, 'get_port%s_PID_offset_on' % str(port))()
+  
+  def set_port_PID_offset_gain(self, port, val):
+    if not isinstance(port, int):
+      raise Exception('port must be specified as an integer, not %s.' % str(port))
+    if port < 1 or port > 8:
+      raise Exception('port must be between 1 and 8, not %s.' % str(port))
+    getattr(self, 'set_port%s_PID_offset_gain' % str(port))(val)
+  
+  def get_port_PID_offset_gain(self, port):
+    if not isinstance(port, int):
+      raise Exception('port must be specified as an integer, not %s.' % str(port))
+    if port < 1 or port > 8:
+      raise Exception('port must be between 1 and 8, not %s.' % str(port))
+    getattr(self, 'get_port%s_PID_offset_gain' % str(port))()
+  
+  def set_port_PID_manual_output_on(self, port, onoff):
+    if not isinstance(port, int):
+      raise Exception('port must be specified as an integer, not %s.' % str(port))
+    if port < 1 or port > 8:
+      raise Exception('port must be between 1 and 8, not %s.' % str(port))
+    getattr(self, 'set_port%s_PID_manual_output_on' % str(port))(onoff)
+  
+  def get_port_PID_manual_output_on(self, port):
+    if not isinstance(port, int):
+      raise Exception('port must be specified as an integer, not %s.' % str(port))
+    if port < 1 or port > 8:
+      raise Exception('port must be between 1 and 8, not %s.' % str(port))
+    getattr(self, 'get_port%s_PID_manual_output_on' % str(port))()
+  
+  def set_port_PID_manual_output(self, port, val):
+    if not isinstance(port, int):
+      raise Exception('port must be specified as an integer, not %s.' % str(port))
+    if port < 1 or port > 8:
+      raise Exception('port must be between 1 and 8, not %s.' % str(port))
+    getattr(self, 'set_port%s_PID_manual_output' % str(port))(val)
+  
+  def get_port_PID_manual_output(self, port):
+    if not isinstance(port, int):
+      raise Exception('port must be specified as an integer, not %s.' % str(port))
+    if port < 1 or port > 8:
+      raise Exception('port must be between 1 and 8, not %s.' % str(port))
+    getattr(self, 'get_port%s_PID_manual_output' % str(port))()
+    
+  def set_port_PID_upper_limit(self, port, onoff):
+    if not isinstance(port, int):
+      raise Exception('port must be specified as an integer, not %s.' % str(port))
+    if port < 1 or port > 8:
+      raise Exception('port must be between 1 and 8, not %s.' % str(port))
+    getattr(self, 'set_port%s_PID_upper_limit' % str(port))(onoff)
+  
+  def get_port_PID_upper_limit(self, port):
+    if not isinstance(port, int):
+      raise Exception('port must be specified as an integer, not %s.' % str(port))
+    if port < 1 or port > 8:
+      raise Exception('port must be between 1 and 8, not %s.' % str(port))
+    getattr(self, 'get_port%s_PID_upper_limit' % str(port))()
+  
+  def set_port_PID_lower_limit(self, port, val):
+    if not isinstance(port, int):
+      raise Exception('port must be specified as an integer, not %s.' % str(port))
+    if port < 1 or port > 8:
+      raise Exception('port must be between 1 and 8, not %s.' % str(port))
+    getattr(self, 'set_port%s_PID_lower_limit' % str(port))(val)
+  
+  def get_port_PID_lower_limit(self, port):
+    if not isinstance(port, int):
+      raise Exception('port must be specified as an integer, not %s.' % str(port))
+    if port < 1 or port > 8:
+      raise Exception('port must be between 1 and 8, not %s.' % str(port))
+    getattr(self, 'get_port%s_PID_lower_limit' % str(port))()
+  
+  def do_set_ramp_stepsize(self, stepsize):
+    self._ramp_stepsize = stepsize
+  def do_get_ramp_stepsize(self):
+    return self._ramp_stepsize
+
+  def do_set_ramp_delaytime(self, delay):
+    if delay < self._min_time_between_commands:
+      logging.warn("Effective The ramp delay time is limited to >= %g ms due to communication speed limitations." % (self._min_time_between_commands * 1e3))
+    self._ramp_delaytime = delay
+  def do_get_ramp_delaytime(self):
+    return self._ramp_delaytime
+    
+  def do_set_retries_on_set_error(self, retries):
+    '''
+    This command sets the number of retries in case setting the voltage or output state fails.
+    If set to zero, the final output voltage/state is not checked after a set operation!
+    
+    Input:
+        channel (int) : the port
+        state (bool) : on (True) or off (False)
+
+    Output:
+        None
+    '''
+    self._retries_on_set_error = retries
+  def do_get_retries_on_set_error(self):
+    '''
+    This command sets the number of retries in case setting the voltage or output state fails.
+    If set to zero, the final output voltage/state is not checked after a set operation!
+    '''
+    return self._retries_on_set_error
+
+  def do_set_voltage(self, voltage, channel):
+    self._set_voltage(channel, voltage)
+  def do_get_voltage(self, channel):
+    return self._get_voltage(channel)
+  def do_set_PID_propotional_on(self, onoff, channel):
+    self._set_PID_propotional_on(channel,onoff)
+  def do_get_PID_propotional_on(self, channel):
+    return self._get_PID_propotional_on(channel)
+  def do_set_PID_propotional_gain(self, val, channel):
+    self._set_PID_propotional_gain(channel,val)
+  def do_get_PID_propotional_gain(self, channel):
+    return self._get_PID_propotional_gain(channel)
+  def do_set_PID_integral_on(self, onoff, channel):
+    self._set_PID_integral_on(channel,onoff)
+  def do_get_PID_integral_on(self, channel):
+    return self._get_PID_integral_on(channel)
+  def do_set_PID_integral_gain(self, val, channel):
+    self._set_PID_integral_gain(channel,val)
+  def do_get_PID_integral_gain(self, channel):
+    return self._get_PID_integral_gain(channel)
+  def do_set_PID_derivative_on(self, onoff, channel):
+    self._set_PID_derivative_on(channel,onoff)
+  def do_get_PID_derivative_on(self, channel):
+    return self._get_PID_derivative_on(channel)
+  def do_set_PID_derivative_gain(self, val, channel):
+    self._set_PID_derivative_gain(channel,val)
+  def do_get_PID_derivative_gain(self, channel):
+    return self._get_PID_derivative_gain(channel)
+  def do_set_PID_offset_on(self, onoff, channel):
+    self._set_PID_offset_on(channel,onoff)
+  def do_get_PID_offset_on(self, channel):
+    return self._get_PID_offset_on(channel)
+  def do_set_PID_offset_gain(self, val, channel):
+    self._set_PID_offset_gain(channel,val)
+  def do_get_PID_offset_gain(self, channel):
+    return self._get_PID_offset_gain(channel)
+  def do_set_PID_manual_output_on(self, onoff, channel):
+    self._set_PID_manual_output_on(channel,onoff)
+  def do_get_PID_manual_output_on(self, channel):
+    return self._get_PID_manual_output_on(channel)
+  def do_set_PID_manual_output(self, val, channel):
+    self._set_PID_manual_output(channel,val)
+  def do_get_PID_manual_output(self, channel):
+    return self._get_PID_manual_output(channel)
+  def do_set_PID_upper_limit(self, onoff, channel):
+    self._set_PID_upper_limit(channel,onoff)
+  def do_get_PID_upper_limit(self, channel):
+    return self._get_PID_upper_limit(channel)
+  def do_set_PID_lower_limit(self, val, channel):
+    self._set_PID_lower_limit(channel,val)
+  def do_get_PID_lower_limit(self, channel):
+    return self._get_PID_lower_limit(channel)    
+    
+  
+  def do_set_on(self, val, channel):
+    '''
+    This command sets the output state of the port.
+    Input:
+        channel (int) : the port
+        state (bool) : on (True) or off (False)
+
+    Output:
+        None
+    '''
+    self._set_on(channel, val)
+
+  def do_get_on(self, channel):
+    '''
+    This command gets the output state of the port.
+    Input:
+        channel (int) : the queried port
+
+    Output:
+        state (int) : on (1) or off (0)
+    '''
+    return self._get_on(channel)
+      
+  def do_set_enabled(self, state, channel):
+    '''
+    This command sets the enabled state of the port.
+    Input:
+        channel (int) : the port
+        state (bool) : on (True) or off (False)
+
+    Output:
+        None
+    '''
+    logging.debug(__name__ + ' : Set port %d enabled state = %s.' % (channel, state))
+    if state:
+      self._ch_enabled[channel-1] = True
+    else:
+      self._ch_enabled[channel-1] = False
+
+  def do_get_enabled(self, channel):
+    '''
+    This command gets the enabled state of the port.
+    Input:
+        channel (int) : the queried port
+
+    Output:
+        state (int) : on (1) or off (0)
+    '''
+    return self._ch_enabled[channel-1]
+
+  def do_get_idn(self, channel):
+    '''
+    This command gets the *IDN? response string from the specified port.
+    Input:
+        channel (int) : the queried port
+
+    Output:
+        IDN (string)
+    '''
+    #self._clear_mainframe_output_buffer()
+    time.sleep(.2)
+    self._clear_output_buffer(channel)
+    self._write('SNDT %s,"*IDN?"' % channel)
+    r = self._ask('GETN? %s,80' % channel)
+    
+    if (r[:2]!="#3"): raise Exception('Response %s is not in the expected format' % r)
+        
+    nbytes = int(r[2:5])
+    bytes = r[5:5+nbytes].replace("\n","").replace("\r","")
+
+    logging.info('SIM900 port %d IDN: %s' % (channel, bytes))
+
+    return bytes
+
+  def do_get_battery_status(self, channel):
+    '''
+    This command gets the battery state of the specified port.
+    Input:
+        channel (int) : the queried port
+
+    Output:
+        battery state (string)
+    '''
+    for attempt in range(1):
+      try:
+        self._clear_output_buffer(channel)
+        self._write('SNDT %s,"BATS?"' % channel)
+        r = self._ask('GETN? %s,80' % channel)
+        
+        logging.debug(__name__ + ' : getting port %d battery state: %s' % (channel, r))
+      
+        if (r[:2]!="#3"): raise Exception('Response %s is not in the expected format' % r)
+      
+        nbytes = int(r[2:5])
+        bytes = r[5:5+nbytes].replace("\n","").replace("\r","")
+        
+        bytes = bytes.split(',')
+        if len(bytes) != 3: raise Exception('Response %s is not in the expected format' % r)
+        
+        #logging.debug('Status bytes: %s' % str(bytes))
+        
+        for i in range(2):
+          if bytes[i] == '1': bytes[i] = "used"
+          if bytes[i] == '2': bytes[i] = "charging"
+          if bytes[i] == '3': bytes[i] = "standby"
+        if bytes[2] == '0': bytes[2] = "no"
+        if bytes[2] == '1': bytes[2] = "yes"
+        # otherwise leave the status byte as is (should always be one of the above though)
+        
+        return "A=%s, B=%s, service_required=%s" % tuple(bytes)
+        
+      except Exception as e:
+        logging.warn('Attempt #%d to get port %d battery state from SIM failed: %s' % (1+attempt, channel, str(e)))
+        time.sleep( .5 )
+        self._clear_mainframe_output_buffer()
+        self._wait_until_input_read(channel)
+        self._clear_output_buffer(channel)
+        time.sleep( .5+attempt )